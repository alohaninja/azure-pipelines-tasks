/// <reference path="../../../definitions/mocha.d.ts"/>
/// <reference path="../../../definitions/node.d.ts"/>
/// <reference path="../../../definitions/shelljs.d.ts"/>

import assert = require('assert');
import trm = require('../../lib/taskRunner');
import path = require('path');
import shell = require ('shelljs');

function setResponseFile(name: string) {
    process.env['MOCK_RESPONSES'] = path.join(__dirname, name);
}

describe('AzureRmWebAppDeployment Suite', function() {
    this.timeout(35000);

    var taskSrcPath = path.join (__dirname, '..', '..', '..', 'Tasks', 'AzureRmWebAppDeployment');
    var testSrcPath = path.join (__dirname, '..', '..', '..', '..', 'Tests', 'L0', 'AzureRmWebAppDeployment');

    before((done) => {
        // init here
        
        if(shell.test ('-d', taskSrcPath)) {
             
            // Move mocked AzureRMUtil, MSDeployUtility and KuduUtility Libraries to task's test location
            shell.mv( '-f', path.join (taskSrcPath,'azurermutil.js'), path.join (taskSrcPath,'azurermutil_backup.js'));
            shell.cp(path.join (testSrcPath, 'azurermutil.js'), path.join (taskSrcPath,'azurermutil.js'));

            shell.mv( '-f', path.join (taskSrcPath,'msdeployutility.js'), path.join (taskSrcPath,'msdeployutility_backup.js'));
            shell.cp(path.join (testSrcPath, 'msdeployutility.js'), path.join (taskSrcPath,'msdeployutility.js'));

            shell.mv( '-f', path.join (taskSrcPath,'kuduutility.js'), path.join (taskSrcPath,'kuduutility_backup.js'));
            shell.cp(path.join (testSrcPath, 'kuduutility.js'), path.join (taskSrcPath,'kuduutility.js'));

        }
        
        done();
    });

    after(function() {

        // Restore the original libraries
        shell.mv('-f', path.join (taskSrcPath, 'azurermutil_backup.js'), path.join (taskSrcPath,'azurermutil.js'));
        shell.mv('-f', path.join (taskSrcPath, 'msdeployutility_backup.js'), path.join (taskSrcPath,'msdeployutility.js'));
        shell.mv('-f', path.join (taskSrcPath, 'kuduutility_backup.js'), path.join (taskSrcPath,'kuduutility.js'));

    });
    
    it('Runs successfully with default inputs', (done) => {
        
        setResponseFile('armgood.json');

        var tr = new trm.TaskRunner('AzureRmWebAppDeployment');
        tr.setInput('ConnectedServiceName', 'AzureRMSpn');
        tr.setInput('WebAppName', 'mytestapp');
        tr.setInput('Package', 'webAppPkg.zip');
        tr.setInput('UseWebDeploy', 'true');
       
        tr.run()
            .then(() => {

                assert(tr.invokedToolCount == 2, 'should have invoked tool twice');
                assert(tr.stderr.length == 0, 'should not have written to stderr');
                assert(tr.succeeded, 'task should have succeeded');
                var expectedOut = 'Updated history to kudu'; 
                assert(tr.stdout.search(expectedOut) > 0, 'should have said: ' + expectedOut);
                done();

            })
            .fail((err) => {
                done(err);
            });
    });

    it('Runs successfully with all other inputs', (done) => {
        
        setResponseFile('armgood.json');

        var tr = new trm.TaskRunner('AzureRmWebAppDeployment');
        tr.setInput('ConnectedServiceName', 'AzureRMSpn');
        tr.setInput('WebAppName', 'mytestapp');
        tr.setInput('Package', 'webAppPkg.zip');
        tr.setInput('UseWebDeploy', 'true');
        tr.setInput('RemoveAdditionalFilesFlag', 'true');
        tr.setInput('ExcludeFilesFromAppDataFlag', 'true');
        tr.setInput('TakeAppOfflineFlag', 'false');
        tr.setInput('VirtualApplication', 'virtualApp');
        tr.setInput('AdditionalArguments', 'additionalArguments');
        tr.setInput('WebAppUri', 'someuri');

        tr.run()
            .then(() => {

                assert(tr.invokedToolCount == 2, 'should have invoked tool twice');
                assert(tr.stderr.length == 0, 'should not have written to stderr');
                var expectedOut = 'Updated history to kudu'; 
                assert(tr.stdout.search(expectedOut) >= 0, 'should have said: ' + expectedOut);
                assert(tr.succeeded, 'task should have succeeded');
                done();

            })
            .fail((err) => {
                done(err);
            });
    });

    it('Runs successfully with default inputs for deployment to specific slot', (done) => {
        
        setResponseFile('armgood.json');

        var tr = new trm.TaskRunner('AzureRmWebAppDeployment');
        tr.setInput('ConnectedServiceName', 'AzureRMSpn');
        tr.setInput('WebAppName', 'mytestapp');
        tr.setInput('Package', 'webAppPkg.zip');
        tr.setInput('UseWebDeploy', 'true');
        tr.setInput('DeployToSlotFlag', 'true');
        tr.setInput('ResourceGroupName', 'mytestappRg');
        tr.setInput('SlotName', 'testslot');
        
        tr.run()
            .then(() => {

                assert(tr.invokedToolCount == 2, 'should have invoked tool twice');
                assert(tr.stderr.length == 0, 'should not have written to stderr');
                var expectedOut = 'Updated history to kudu'; 
                assert(tr.stdout.search(expectedOut) >= 0, 'should have said: ' + expectedOut);
                assert(tr.succeeded, 'task should have succeeded');
                done();

            })
            .fail((err) => {
                done(err);
            });
    });
    
    it('Fails if msdeploy cmd fails to execute', (done) => {
        
        setResponseFile('armbad.json');

        var tr = new trm.TaskRunner('AzureRmWebAppDeployment');
        tr.setInput('ConnectedServiceName', 'AzureRMSpn');
        tr.setInput('WebAppName', 'mytestapp');
        tr.setInput('Package', 'webAppPkg.zip');
        tr.setInput('UseWebDeploy', 'true');
       
        tr.run()
            .then(() => {

                assert(tr.invokedToolCount == 2, 'should have invoked tool once');
                assert(tr.stderr.length > 0, 'should have written to stderr');
                var expectedErr = 'Error: cmd failed with return code: 1';
                assert(tr.stdErrContained(expectedErr), 'should have said: ' + expectedErr);
                var expectedOut = 'Failed to update history to kudu'; 
                assert(tr.stdout.search(expectedOut) >= 0, 'should have said: ' + expectedOut);
                assert(tr.failed, 'task should have failed');
                done();

            })
            .fail((err) => {
                done(err);
            });
    });

    it('Runs successfully with parameter file present in package', (done) => {
        
        setResponseFile('armgoodwithparamfile.json');

        var tr = new trm.TaskRunner('AzureRmWebAppDeployment');
        tr.setInput('ConnectedServiceName', 'AzureRMSpn');
        tr.setInput('WebAppName', 'mytestapp');
        tr.setInput('Package', 'webAppPkg.zip');
        tr.setInput('UseWebDeploy', 'true');
        tr.setInput('SetParametersFile', 'parameterFilePresent.xml');
        
        tr.run()
            .then(() => {

                assert(tr.invokedToolCount == 2, 'should have invoked tool twice');
                assert(tr.stderr.length == 0, 'should not have written to stderr');
                var expectedOut = 'Updated history to kudu'; 
                assert(tr.stdout.search(expectedOut) > 0, 'should have said: ' + expectedOut);
                assert(tr.succeeded, 'task should have succeeded');
                done();

            })
            .fail((err) => {
                done(err);
            });
    });

    it('Runs successfully with parameter file present in package on non-windows', (done) => {
        
        setResponseFile('armgoodwithparamfilenonwindows.json');

        var tr = new trm.TaskRunner('AzureRmWebAppDeployment');
        tr.setInput('ConnectedServiceName', 'AzureRMSpn');
        tr.setInput('WebAppName', 'mytestapp');
        tr.setInput('Package', 'webAppPkg.zip');
        tr.setInput('UseWebDeploy', 'false');
        tr.setInput('SetParametersFile', 'parameterFilePresent.xml');
        
        tr.run()
            .then(() => {
                
                assert(tr.invokedToolCount == 0, 'should not have invoked any tool');
                assert(tr.stderr.length == 0, 'should not have written to stderr');
                assert(tr.succeeded, 'task should have succeeded');
                var expectedOut = 'Deployed using KuduDeploy'; 
                assert(tr.stdout.search(expectedOut) > 0, 'should have said: ' + expectedOut);
                expectedOut = 'Updated history to kudu'; 
                assert(tr.stdout.search(expectedOut) > 0, 'should have said: ' + expectedOut);
                done();

            })
            .fail((err) => {
                done(err);
            });
    });

    it('Runs successfully with parameter file provided by user on windows', (done) => {
        
        setResponseFile('armgoodwithparamfile.json');

        var tr = new trm.TaskRunner('AzureRmWebAppDeployment');
        tr.setInput('ConnectedServiceName', 'AzureRMSpn');
        tr.setInput('WebAppName', 'mytestapp');
        tr.setInput('Package', 'webAppPkg.zip');
        tr.setInput('UseWebDeploy', 'true');
        tr.setInput('SetParametersFile', 'parameterFileUser.xml');

        tr.run()
            .then(() => {

                assert(tr.invokedToolCount == 2, 'should have invoked tool twice');
                assert(tr.stderr.length == 0, 'should not have written to stderr');
                var expectedOut = 'Updated history to kudu'; 
                assert(tr.stdout.search(expectedOut) > 0, 'should have said: ' + expectedOut);
                assert(tr.succeeded, 'task should have succeeded');
                done();

            })
            .fail((err) => {
                done(err);
            });
    });
    
    it('Fails if parameters file provided by user is not present', (done) => {
        
        setResponseFile('armgoodwithparamfile.json');

        var tr = new trm.TaskRunner('AzureRmWebAppDeployment');
        tr.setInput('ConnectedServiceName', 'AzureRMSpn');
        tr.setInput('WebAppName', 'mytestapp');
        tr.setInput('Package', 'webAppPkg.zip');
        tr.setInput('UseWebDeploy', 'true');
        tr.setInput('SetParametersFile', 'invalidparameterFile.xml');

        tr.run()
            .then(() => {
                
                assert(tr.invokedToolCount == 1, 'should have invoked tool once');
                assert(tr.stderr.length > 0, 'should have written to stderr');
                var expectedErr = 'Error: Set parameters file not found: invalidparameterFile.xml'; 
                assert(tr.stdErrContained(expectedErr), 'should have said: ' + expectedErr);
                assert(tr.failed, 'task should have succeeded');
                done();

            })
            .fail((err) => {
                done(err);
            });
    });
    
    it('Fails if more than one package matched with specified pattern', (done) => {
        
        setResponseFile('armgood.json');

        var tr = new trm.TaskRunner('AzureRmWebAppDeployment');
        tr.setInput('ConnectedServiceName', 'AzureRMSpn');
        tr.setInput('WebAppName', 'mytestapp');
        tr.setInput('Package', 'webAppPkgPattern');
        tr.setInput('UseWebDeploy', 'true');
        
        tr.run()
            .then(() => {
<<<<<<< HEAD
=======

>>>>>>> 3f9b582e
                assert(tr.invokedToolCount == 0, 'should not have invoked any tool');
                assert(tr.stderr.length > 0, 'should have written to stderr');
                var expectedErr = 'More than one package matched with specified pattern. Please restrain the search patern.'; 
                assert(tr.stdErrContained(expectedErr), 'should have said: ' + expectedErr); 
                assert(tr.failed, 'task should have failed');
                done();
<<<<<<< HEAD
=======

            })
            .fail((err) => {
                done(err);
            });
    });
>>>>>>> 3f9b582e

            })
            .fail((err) => {
                done(err);
            });
    });

    
    it('Fails if package or folder name is invalid', (done) => {
        
        setResponseFile('armgood.json');

        var tr = new trm.TaskRunner('AzureRmWebAppDeployment');
        tr.setInput('ConnectedServiceName', 'AzureRMSpn');
        tr.setInput('WebAppName', 'mytestapp');
        tr.setInput('Package', 'Invalid_webAppPkg');
        tr.setInput('UseWebDeploy', 'true');
        
        tr.run()
            .then(() => {

                assert(tr.invokedToolCount == 0, 'should not have invoked any tool');
                assert(tr.stderr.length > 0, 'should have written to stderr');
                var expectedErr = 'No package found with specified pattern'; 
                assert(tr.stdErrContained(expectedErr), 'should have said: ' + expectedErr); 
                assert(tr.failed, 'task should have failed');
                done();

            })
            .fail((err) => {
                done(err);
            });
    });

    it('Runs successfully with Folder Deployment', (done) => {
        
        setResponseFile('armgood.json');

        var tr = new trm.TaskRunner('AzureRmWebAppDeployment');
        tr.setInput('ConnectedServiceName', 'AzureRMSpn');
        tr.setInput('WebAppName', 'mytestapp');
        tr.setInput('Package', 'webAppPkg');
        tr.setInput('UseWebDeploy', 'true');
        
        tr.run()
            .then(() => {

                assert(tr.invokedToolCount == 1, 'should have invoked tool once');
                assert(tr.stderr.length == 0, 'should not have written to stderr');
                assert(tr.succeeded, 'task should have failed');
                done();

            })
            .fail((err) => {
                done(err);
            });
    });

    it('Runs KuduDeploy successfully with default inputs on non-windows agent', (done) => {
        
        setResponseFile('armgoodnonwindows.json');

        var tr = new trm.TaskRunner('AzureRmWebAppDeployment');
        tr.setInput('ConnectedServiceName', 'AzureRMSpn');
        tr.setInput('WebAppName', 'mytestapp');
        tr.setInput('Package', 'webAppPkg.zip');
        tr.setInput('UseWebDeploy', 'false');
       
        tr.run()
            .then(() => {
                
                assert(tr.invokedToolCount == 0, 'should not have invoked any tool');
                assert(tr.stderr.length == 0, 'should not have written to stderr');
                assert(tr.succeeded, 'task should have succeeded');
                var expectedOut = 'Deployed using KuduDeploy'; 
                assert(tr.stdout.search(expectedOut) > 0, 'should have said: ' + expectedOut);
                expectedOut = 'Updated history to kudu'; 
                assert(tr.stdout.search(expectedOut) > 0, 'should have said: ' + expectedOut);
                done();

            })
            .fail((err) => {
                done(err);
            });
    });

    it('Runs KuduDeploy successfully with folder archiving on non-windows agent', (done) => {
        
        setResponseFile('armgoodnonwindows.json');

        var tr = new trm.TaskRunner('AzureRmWebAppDeployment');
        tr.setInput('ConnectedServiceName', 'AzureRMSpn');
        tr.setInput('WebAppName', 'mytestapp');
        tr.setInput('Package', 'webAppPkg');
        tr.setInput('UseWebDeploy', 'false');
       
        tr.run()
            .then(() => {

                assert(tr.invokedToolCount == 0, 'should not have invoked any tool');
                assert(tr.stderr.length == 0, 'should not have written to stderr');
                var expectedOut = 'Folder Archiving Successful'; 
                assert(tr.stdout.search(expectedOut) > 0, 'should have said: ' + expectedOut);
                expectedOut = 'Deployed using KuduDeploy'; 
                assert(tr.stdout.search(expectedOut) > 0, 'should have said: ' + expectedOut);
                expectedOut = 'Updated history to kudu'; 
                assert(tr.stdout.search(expectedOut) > 0, 'should have said: ' + expectedOut);
                assert(tr.succeeded, 'task should have succeeded');
                done();

            })
            .fail((err) => {
                done(err);
            });
    });
    it('Fails KuduDeploy if parameter file is present in package', (done) => {

        setResponseFile('armgoodnonwindows.json');

        var tr = new trm.TaskRunner('AzureRmWebAppDeployment');
        tr.setInput('ConnectedServiceName', 'AzureRMSpn');
        tr.setInput('WebAppName', 'mytestapp');
        tr.setInput('Package', 'webAppPkg.zip');
        tr.setInput('UseWebDeploy', 'false');
        shell.cp("-f", path.join (testSrcPath,'kuduutilitybad.js'), path.join (__dirname, '..', '..', 'Temp', 'AzureRmWebAppDeployment', 'kuduutility.js'));
        tr.run()
            .then(() => {

                assert(tr.invokedToolCount == 0, 'should not have invoked any tool');
                assert(tr.stderr.length > 0, 'should have written to stderr');
                var expectedErr = 'Error: MSDeploy generated package are only supported for Windows platform.'
                assert(tr.stdErrContained(expectedErr), 'should have said: ' + expectedErr);                
                var expectedOut = 'Failed to update history to kudu'; 
                assert(tr.stdout.search(expectedOut) > 0, 'should have said: ' + expectedOut);
                assert(tr.failed, 'task should have failed');
                done();

            })
            .fail((err) => {
                done(err);
            });
    });
    it('Fails KuduDeploy if folder archiving fails', (done) => {
           
        setResponseFile('armgoodnonwindows.json');

        var tr = new trm.TaskRunner('AzureRmWebAppDeployment');
        tr.setInput('ConnectedServiceName', 'AzureRMSpn');
        tr.setInput('WebAppName', 'mytestapp');
        tr.setInput('Package', 'webAppPkg');
        tr.setInput('UseWebDeploy', 'false');

        shell.cp("-f", path.join (testSrcPath,'kuduutilitybad.js'), path.join (__dirname, '..', '..', 'Temp', 'AzureRmWebAppDeployment', 'kuduutility.js'));
        tr.run()
            .then(() => {

                assert(tr.invokedToolCount == 0, 'should not have invoked any tool');
                assert(tr.stderr.length > 0, 'should have written to stderr');
                var expectedErr = 'Error: Folder Archiving Failed'; 
                assert(tr.stdErrContained(expectedErr), 'should have said: ' + expectedErr); 
                assert(tr.failed, 'task should have failed');
                done();

            })
            .fail((err) => {
                done(err);
            });
    });

});<|MERGE_RESOLUTION|>--- conflicted
+++ resolved
@@ -283,26 +283,12 @@
         
         tr.run()
             .then(() => {
-<<<<<<< HEAD
-=======
-
->>>>>>> 3f9b582e
                 assert(tr.invokedToolCount == 0, 'should not have invoked any tool');
                 assert(tr.stderr.length > 0, 'should have written to stderr');
                 var expectedErr = 'More than one package matched with specified pattern. Please restrain the search patern.'; 
                 assert(tr.stdErrContained(expectedErr), 'should have said: ' + expectedErr); 
                 assert(tr.failed, 'task should have failed');
                 done();
-<<<<<<< HEAD
-=======
-
-            })
-            .fail((err) => {
-                done(err);
-            });
-    });
->>>>>>> 3f9b582e
-
             })
             .fail((err) => {
                 done(err);
