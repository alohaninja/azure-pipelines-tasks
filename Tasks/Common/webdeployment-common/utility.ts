--- conflicted
+++ resolved
@@ -2,10 +2,6 @@
 import fs = require('fs');
 import tl = require('vsts-task-lib/task');
 import { PackageUtility, PackageType } from './packageUtility';
-<<<<<<< HEAD
-import os = require('os');
-=======
->>>>>>> 014f9322
 
 var zipUtility = require('webdeployment-common/ziputility.js');
 /**
