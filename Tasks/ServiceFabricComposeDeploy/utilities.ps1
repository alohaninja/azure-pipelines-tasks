--- conflicted
+++ resolved
@@ -173,15 +173,14 @@
     }
 }
 
-<<<<<<< HEAD
 function Start-ServiceFabricComposeDeploymentUpgradeHelper
 {
     Param (
-        [Parameter(Mandatory=$True)]
-        [string]
-        $ApiVersion,
-
-        [Parameter(Mandatory=$True)]
+        [Parameter(Mandatory = $True)]
+        [string]
+        $ApiVersion,
+
+        [Parameter(Mandatory = $True)]
         [HashTable]
         $UpgradeParameters
     )
@@ -192,11 +191,11 @@
 function Get-ServiceFabricComposeDeploymentUpgradeHelper
 {
     Param (
-        [Parameter(Mandatory=$True)]
-        [string]
-        $ApiVersion,
-
-        [Parameter(Mandatory=$True)]
+        [Parameter(Mandatory = $True)]
+        [string]
+        $ApiVersion,
+
+        [Parameter(Mandatory = $True)]
         [HashTable]
         $GetUpgradeParameters
     )
@@ -224,7 +223,7 @@
     }
 
     return @{
-        "UpgradeState" = $appUpgrade.UpgradeState
+        "UpgradeState"         = $appUpgrade.UpgradeState
         "UpgradeStatusDetails" = $composeDeploymentUpgrade.UpgradeStatusDetails
     }
 }
@@ -232,7 +231,7 @@
 function IsUpgradeRunning
 {
     Param (
-        [Parameter(Mandatory=$True)]
+        [Parameter(Mandatory = $True)]
         [string]
         $UpgradeState
     )
@@ -241,7 +240,8 @@
             $UpgradeState -ne 'Invalid' -and `
             $UpgradeState -ne 'RollingForwardCompleted' -and `
             $UpgradeState -ne 'RollingBackCompleted')
-=======
+}
+
 function Test-ApplicationName
 {
     Param (
@@ -274,5 +274,4 @@
             return
         }
     }
->>>>>>> fb191d11
 }