param(
    [string]$testMachineGroup,
    [string]$dropLocation,
    [string]$sourcefilters,
    [string]$testFilterCriteria,
    [string]$testRunTitle,
    [string]$platform,
    [string]$configuration,
    [string]$runSettingsFile,
    [string]$codeCoverageEnabled,
    [string]$overrideRunParams,
    [string]$testConfigurations,
    [string]$autMachineGroup,
    [string]$testSelection,
    [string]$testPlan,
    [string]$testSuite,
    [string]$testConfiguration
)

Function CmdletHasMember($memberName) {
    $publishParameters = (gcm Invoke-RunDistributedTests).Parameters.Keys.Contains($memberName) 
    return $publishParameters
}

Write-Verbose "Entering script RunDistributedTests.ps1"
Write-Verbose "environmentName = $testMachineGroup"
Write-Verbose "Test Drop Location = $dropLocation"
Write-Verbose "Source Filter = $sourcefilters"
Write-Verbose "Test Filter Criteria = $testFilterCriteria"
Write-Verbose "RunSettings File = $runSettingsFile"
Write-Verbose "Build Platform = $platform"
Write-Verbose "Build Configuration = $configuration"
Write-Verbose "CodeCoverage Enabled = $codeCoverageEnabled"
Write-Verbose "TestRun Parameters to override = $overrideRunParams"
Write-Verbose "TestConfiguration = $testConfigurations"
Write-Verbose "Application Under Test Machine Group = $autTestMachineGroup"

# Import the Task.Internal dll that has all the cmdlets we need for Build
import-module "Microsoft.TeamFoundation.DistributedTask.Task.Common"
import-module "Microsoft.TeamFoundation.DistributedTask.Task.Internal"
import-module "Microsoft.TeamFoundation.DistributedTask.Task.DTA"

Write-Verbose "Getting the connection object"
$connection = Get-VssConnection -TaskContext $distributedTaskContext

# Get current directory.
$currentDirectory = Convert-Path .
$unregisterTestAgentScriptLocation = Join-Path -Path $currentDirectory -ChildPath "TestAgentUnRegistration.ps1"
Write-Verbose "UnregisterTestAgent script Path  = $unRegisterTestAgentLocation"

Write-Verbose "Calling Invoke-RunDistributedTests"

$runTitleMemberExists = CmdletHasMember "TestRunTitle"
$testSelectionMemberExists  = CmdletHasMember "TestSelection"

$suites = $testSuite.Split(",")
$testSuites = @()
foreach ($suite in $suites)
{
    $suiteId = 0
    if([int]::TryParse($suite, [ref]$suiteId))
    {
        $testSuites += $suiteId
    }    
}

$testPlanId = 0
[int]::TryParse($testPlan, [ref]$testPlanId)

$testConfigurationId = 0
[int]::TryParse($testConfiguration, [ref]$testConfigurationId) 

if($runTitleMemberExists)
{
<<<<<<< HEAD
    Invoke-RunDistributedTests -TestMachineGroup $testMachineGroup -SourceFilter $sourcefilters -TestCaseFilter $testFilterCriteria -RunSettingsPath $runSettingsFile -Platform $platform -Configuration $configuration -CodeCoverageEnabled $codeCoverageEnabled -TestRunParams $overrideRunParams -TestDropLocation $dropLocation -Connection $connection -TestConfiguration $testConfigurations -AutMachineGroup $autMachineGroup -UnregisterTestAgentScriptLocation $unregisterTestAgentScriptLocation -TestRunTitle $testRunTitle -TaskContext $distributedTaskContext
}
else
{
    if(!([string]::IsNullOrWhiteSpace($testRunTitle)))
    {
        Write-Warning "Update the build agent to be able to customize your test run title."
    }
    Invoke-RunDistributedTests -TestMachineGroup $testMachineGroup -SourceFilter $sourcefilters -TestCaseFilter $testFilterCriteria -RunSettingsPath $runSettingsFile -Platform $platform -Configuration $configuration -CodeCoverageEnabled $codeCoverageEnabled -TestRunParams $overrideRunParams -TestDropLocation $dropLocation -Connection $connection -TestConfiguration $testConfigurations -AutMachineGroup $autMachineGroup -UnregisterTestAgentScriptLocation $unregisterTestAgentScriptLocation -TaskContext $distributedTaskContext
=======
   if([string]::Equals($testSelection, "testPlan"))
   {
     if($testSelectionMemberExists)
     {     
       Invoke-RunDistributedTests -TestMachineGroup $testMachineGroup -SourceFilter $sourcefilters -TestCaseFilter $testFilterCriteria -RunSettingsPath $runSettingsFile -Platform $platform -Configuration $configuration -CodeCoverageEnabled $codeCoverageEnabled -TestRunParams $overrideRunParams -TestDropLocation $dropLocation -Connection $connection -TestConfiguration $testConfigurations -AutMachineGroup $autMachineGroup -UnregisterTestAgentScriptLocation $unregisterTestAgentScriptLocation -TestRunTitle $testRunTitle -TestSelection $testSelection -TestPlan $testPlanId -TestSuites $testSuites -TestConfig $testConfigurationId
     }
     else
     {
       throw ("Update the build agent to be able to run tests from test plan.")
     }
   }
   else
   {
       Invoke-RunDistributedTests -TestMachineGroup $testMachineGroup -SourceFilter $sourcefilters -TestCaseFilter $testFilterCriteria -RunSettingsPath $runSettingsFile -Platform $platform -Configuration $configuration -CodeCoverageEnabled $codeCoverageEnabled -TestRunParams $overrideRunParams -TestDropLocation $dropLocation -Connection $connection -TestConfiguration $testConfigurations -AutMachineGroup $autMachineGroup -UnregisterTestAgentScriptLocation $unregisterTestAgentScriptLocation -TestRunTitle $testRunTitle
   }
}
else
{
   if(!([string]::IsNullOrWhiteSpace($testRunTitle)))
   {
       Write-Warning "Update the build agent to be able to customize your test run title."
   }
   if([string]::Equals($testSelection, "testPlan"))
   {
     if($testSelectionMemberExists)
     {
        Invoke-RunDistributedTests -TestMachineGroup $testMachineGroup -SourceFilter $sourcefilters -TestCaseFilter $testFilterCriteria -RunSettingsPath $runSettingsFile -Platform $platform -Configuration $configuration -CodeCoverageEnabled $codeCoverageEnabled -TestRunParams $overrideRunParams -TestDropLocation $dropLocation -Connection $connection -TestConfiguration $testConfigurations -AutMachineGroup $autMachineGroup -UnregisterTestAgentScriptLocation $unregisterTestAgentScriptLocation -TestSelection $testSelection -TestPlan $testPlanId -TestSuites $testSuites -TestConfig $testConfigurationId
     }
     else
     {
        throw ("Update the build agent to be able to run tests from test plan.")
     }
   }    
   else
   {
        Invoke-RunDistributedTests -TestMachineGroup $testMachineGroup -SourceFilter $sourcefilters -TestCaseFilter $testFilterCriteria -RunSettingsPath $runSettingsFile -Platform $platform -Configuration $configuration -CodeCoverageEnabled $codeCoverageEnabled -TestRunParams $overrideRunParams -TestDropLocation $dropLocation -Connection $connection -TestConfiguration $testConfigurations -AutMachineGroup $autMachineGroup -UnregisterTestAgentScriptLocation $unregisterTestAgentScriptLocation
   }
>>>>>>> c79f6736
} 

Write-Verbose "Leaving script RunDistributedTests.ps1"<|MERGE_RESOLUTION|>--- conflicted
+++ resolved
@@ -18,12 +18,12 @@
 )
 
 Function CmdletHasMember($memberName) {
-    $publishParameters = (gcm Invoke-RunDistributedTests).Parameters.Keys.Contains($memberName) 
-    return $publishParameters
+    $cmdletParameter = (gcm Invoke-RunDistributedTests).Parameters.Keys.Contains($memberName) 
+    return $cmdletParameter
 }
 
 Write-Verbose "Entering script RunDistributedTests.ps1"
-Write-Verbose "environmentName = $testMachineGroup"
+Write-Verbose "TestMachineGroup = $testMachineGroup"
 Write-Verbose "Test Drop Location = $dropLocation"
 Write-Verbose "Source Filter = $sourcefilters"
 Write-Verbose "Test Filter Criteria = $testFilterCriteria"
@@ -50,7 +50,6 @@
 
 Write-Verbose "Calling Invoke-RunDistributedTests"
 
-$runTitleMemberExists = CmdletHasMember "TestRunTitle"
 $testSelectionMemberExists  = CmdletHasMember "TestSelection"
 
 $suites = $testSuite.Split(",")
@@ -70,57 +69,19 @@
 $testConfigurationId = 0
 [int]::TryParse($testConfiguration, [ref]$testConfigurationId) 
 
-if($runTitleMemberExists)
-{
-<<<<<<< HEAD
-    Invoke-RunDistributedTests -TestMachineGroup $testMachineGroup -SourceFilter $sourcefilters -TestCaseFilter $testFilterCriteria -RunSettingsPath $runSettingsFile -Platform $platform -Configuration $configuration -CodeCoverageEnabled $codeCoverageEnabled -TestRunParams $overrideRunParams -TestDropLocation $dropLocation -Connection $connection -TestConfiguration $testConfigurations -AutMachineGroup $autMachineGroup -UnregisterTestAgentScriptLocation $unregisterTestAgentScriptLocation -TestRunTitle $testRunTitle -TaskContext $distributedTaskContext
+if($testSelectionMemberExists)
+{     
+    Invoke-RunDistributedTests -TestMachineGroup $testMachineGroup -SourceFilter $sourcefilters -TestCaseFilter $testFilterCriteria -RunSettingsPath $runSettingsFile -Platform $platform -Configuration $configuration -CodeCoverageEnabled $codeCoverageEnabled -TestRunParams $overrideRunParams -TestDropLocation $dropLocation -Connection $connection -TestConfiguration $testConfigurations -AutMachineGroup $autMachineGroup -UnregisterTestAgentScriptLocation $unregisterTestAgentScriptLocation -TestRunTitle $testRunTitle -TestSelection $testSelection -TestPlan $testPlanId -TestSuites $testSuites -TestConfig $testConfigurationId -TaskContext $distributedTaskContext
 }
 else
 {
-    if(!([string]::IsNullOrWhiteSpace($testRunTitle)))
+    if([string]::Equals($testSelection, "testPlan"))
     {
-        Write-Warning "Update the build agent to be able to customize your test run title."
+        throw ("Update the build agent to be able to run tests from test plan.")
     }
-    Invoke-RunDistributedTests -TestMachineGroup $testMachineGroup -SourceFilter $sourcefilters -TestCaseFilter $testFilterCriteria -RunSettingsPath $runSettingsFile -Platform $platform -Configuration $configuration -CodeCoverageEnabled $codeCoverageEnabled -TestRunParams $overrideRunParams -TestDropLocation $dropLocation -Connection $connection -TestConfiguration $testConfigurations -AutMachineGroup $autMachineGroup -UnregisterTestAgentScriptLocation $unregisterTestAgentScriptLocation -TaskContext $distributedTaskContext
-=======
-   if([string]::Equals($testSelection, "testPlan"))
-   {
-     if($testSelectionMemberExists)
-     {     
-       Invoke-RunDistributedTests -TestMachineGroup $testMachineGroup -SourceFilter $sourcefilters -TestCaseFilter $testFilterCriteria -RunSettingsPath $runSettingsFile -Platform $platform -Configuration $configuration -CodeCoverageEnabled $codeCoverageEnabled -TestRunParams $overrideRunParams -TestDropLocation $dropLocation -Connection $connection -TestConfiguration $testConfigurations -AutMachineGroup $autMachineGroup -UnregisterTestAgentScriptLocation $unregisterTestAgentScriptLocation -TestRunTitle $testRunTitle -TestSelection $testSelection -TestPlan $testPlanId -TestSuites $testSuites -TestConfig $testConfigurationId
-     }
-     else
-     {
-       throw ("Update the build agent to be able to run tests from test plan.")
-     }
-   }
-   else
-   {
-       Invoke-RunDistributedTests -TestMachineGroup $testMachineGroup -SourceFilter $sourcefilters -TestCaseFilter $testFilterCriteria -RunSettingsPath $runSettingsFile -Platform $platform -Configuration $configuration -CodeCoverageEnabled $codeCoverageEnabled -TestRunParams $overrideRunParams -TestDropLocation $dropLocation -Connection $connection -TestConfiguration $testConfigurations -AutMachineGroup $autMachineGroup -UnregisterTestAgentScriptLocation $unregisterTestAgentScriptLocation -TestRunTitle $testRunTitle
-   }
+
+    Invoke-RunDistributedTests -TestMachineGroup $testMachineGroup -SourceFilter $sourcefilters -TestCaseFilter $testFilterCriteria -RunSettingsPath $runSettingsFile -Platform $platform -Configuration $configuration -CodeCoverageEnabled $codeCoverageEnabled -TestRunParams $overrideRunParams -TestDropLocation $dropLocation -Connection $connection -TestConfiguration $testConfigurations -AutMachineGroup $autMachineGroup -UnregisterTestAgentScriptLocation $unregisterTestAgentScriptLocation -TestRunTitle $testRunTitle
 }
-else
-{
-   if(!([string]::IsNullOrWhiteSpace($testRunTitle)))
-   {
-       Write-Warning "Update the build agent to be able to customize your test run title."
-   }
-   if([string]::Equals($testSelection, "testPlan"))
-   {
-     if($testSelectionMemberExists)
-     {
-        Invoke-RunDistributedTests -TestMachineGroup $testMachineGroup -SourceFilter $sourcefilters -TestCaseFilter $testFilterCriteria -RunSettingsPath $runSettingsFile -Platform $platform -Configuration $configuration -CodeCoverageEnabled $codeCoverageEnabled -TestRunParams $overrideRunParams -TestDropLocation $dropLocation -Connection $connection -TestConfiguration $testConfigurations -AutMachineGroup $autMachineGroup -UnregisterTestAgentScriptLocation $unregisterTestAgentScriptLocation -TestSelection $testSelection -TestPlan $testPlanId -TestSuites $testSuites -TestConfig $testConfigurationId
-     }
-     else
-     {
-        throw ("Update the build agent to be able to run tests from test plan.")
-     }
-   }    
-   else
-   {
-        Invoke-RunDistributedTests -TestMachineGroup $testMachineGroup -SourceFilter $sourcefilters -TestCaseFilter $testFilterCriteria -RunSettingsPath $runSettingsFile -Platform $platform -Configuration $configuration -CodeCoverageEnabled $codeCoverageEnabled -TestRunParams $overrideRunParams -TestDropLocation $dropLocation -Connection $connection -TestConfiguration $testConfigurations -AutMachineGroup $autMachineGroup -UnregisterTestAgentScriptLocation $unregisterTestAgentScriptLocation
-   }
->>>>>>> c79f6736
-} 
+
 
 Write-Verbose "Leaving script RunDistributedTests.ps1"