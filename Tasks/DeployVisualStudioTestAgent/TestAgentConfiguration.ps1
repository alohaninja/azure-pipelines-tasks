--- conflicted
+++ resolved
@@ -182,11 +182,8 @@
         [String] $PersonalAccessToken,
         [String] $EnvironmentUrl,
         [String] $MachineName,
-<<<<<<< HEAD
+        [String] $Capabilities,
         [System.Management.Automation.PSCredential] $AgentUserCredential
-=======
-        [String] $Capabilities
->>>>>>> 2658af75
     )
 
     switch ($AsServiceOrProcess)
@@ -243,16 +240,12 @@
     {
         $configArgs = $configArgs +  ("/dtlMachineName:{0}" -f $MachineName)
     }
-<<<<<<< HEAD
-
+	if (-not [string]::IsNullOrWhiteSpace($Capabilities))
+    {
+        $configArgs = $configArgs +  ("/Capabilities:{0}" -f $Capabilities)
+    }
+    
     $configOut = InvokeTestAgentConfigExe -Arguments $configArgs -Version $TestAgentVersion -UserCredential $MachineUserCredential
-=======
-	if (-not [string]::IsNullOrWhiteSpace($Capabilities))
-    {
-        $configArgs = $configArgs +  ("/Capabilities:{0}" -f $Capabilities)
-    }
-    $configOut = InvokeTestAgentConfigExe -Arguments $configArgs -Version $TestAgentVersion -UserCredential $UserCredential
->>>>>>> 2658af75
 
     # 3010 is exit code to indicate a reboot is required
     if ($configOut.ExitCode -eq 3010)
@@ -363,11 +356,8 @@
         [String] $EnvironmentUrl,
         [String] $MachineName,
         [String] $PersonalAccessToken,
-<<<<<<< HEAD
+        [String] $Capabilities,
         [System.Management.Automation.PSCredential] $AgentUserCredential
-=======
-        [String] $Capabilities
->>>>>>> 2658af75
     )
 
     Write-Verbose -Message "Finding whether TestAgent configuration is required" -Verbose
@@ -626,11 +616,8 @@
         [String] $EnvironmentUrl,
         [String] $PersonalAccessToken,
         [String] $MachineName,
-<<<<<<< HEAD
+        [String] $Capabilities,
         [System.Management.Automation.PSCredential] $AgentUserCredential
-=======
-        [String] $Capabilities
->>>>>>> 2658af75
     )
 
     EnableTracing -TestAgentVersion $TestAgentVersion
@@ -638,19 +625,11 @@
     $ret = -1
     if ($AsServiceOrProcess -eq "Service")
     {
-<<<<<<< HEAD
-        $ret = Set-TestAgentConfiguration -TfsCollection $TfsCollection -AsServiceOrProcess $AsServiceOrProcess -MachineUserCredential $MachineUserCredential -TestAgentVersion $TestAgentVersion -EnvironmentUrl $EnvironmentUrl -PersonalAccessToken $PersonalAccessToken -MachineName $MachineName -AgentUserCredential $AgentUserCredential
+        $ret = Set-TestAgentConfiguration -TfsCollection $TfsCollection -AsServiceOrProcess $AsServiceOrProcess -UserCredential $UserCredential -TestAgentVersion $TestAgentVersion -EnvironmentUrl $EnvironmentUrl -PersonalAccessToken $PersonalAccessToken -MachineName $MachineName -Capabilities $Capabilities -AgentUserCredential $AgentUserCredential
     }
     else
     {
-        $ret = Set-TestAgentConfiguration -TfsCollection $TfsCollection -AsServiceOrProcess $AsServiceOrProcess -MachineUserCredential $MachineUserCredential -DisableScreenSaver $DisableScreenSaver -EnableAutoLogon $EnableAutoLogon -TestAgentVersion $TestAgentVersion -EnvironmentUrl $EnvironmentUrl -PersonalAccessToken $PersonalAccessToken -MachineName $MachineName -AgentUserCredential $AgentUserCredential
-=======
-        $ret = Set-TestAgentConfiguration -TfsCollection $TfsCollection -AsServiceOrProcess $AsServiceOrProcess -UserCredential $UserCredential -TestAgentVersion $TestAgentVersion -EnvironmentUrl $EnvironmentUrl -PersonalAccessToken $PersonalAccessToken -MachineName $MachineName -Capabilities $Capabilities
-    }
-    else
-    {
-        $ret = Set-TestAgentConfiguration -TfsCollection $TfsCollection -AsServiceOrProcess $AsServiceOrProcess -UserCredential $UserCredential -DisableScreenSaver $DisableScreenSaver -EnableAutoLogon $EnableAutoLogon -TestAgentVersion $TestAgentVersion -EnvironmentUrl $EnvironmentUrl -PersonalAccessToken $PersonalAccessToken -MachineName $MachineName -Capabilities $Capabilities
->>>>>>> 2658af75
+        $ret = Set-TestAgentConfiguration -TfsCollection $TfsCollection -AsServiceOrProcess $AsServiceOrProcess -UserCredential $UserCredential -DisableScreenSaver $DisableScreenSaver -EnableAutoLogon $EnableAutoLogon -TestAgentVersion $TestAgentVersion -EnvironmentUrl $EnvironmentUrl -PersonalAccessToken $PersonalAccessToken -MachineName $MachineName -Capabilities $Capabilities -AgentUserCredential $AgentUserCredential
     }
     
     if ($ret -eq 0)
@@ -680,15 +659,8 @@
 $machineCredential = New-Object System.Management.Automation.PSCredential -ArgumentList $userName, (ConvertTo-SecureString -String $password -AsPlainText -Force)
 $agentCredential = New-Object System.Management.Automation.PSCredential -ArgumentList $testAgentConfigUserName, (ConvertTo-SecureString -String $testAgentConfigPassword -AsPlainText -Force)
 
-<<<<<<< HEAD
-$ret = CanSkipTestAgentConfiguration -TfsCollection $tfsCollectionUrl -AsServiceOrProcess $asServiceOrProcess -EnvironmentUrl $environmentUrl -MachineName $machineName -UserCredential $machineCredential -DisableScreenSaver $disableScreenSaver -EnableAutoLogon $enableAutoLogon  -PersonalAccessToken $PersonalAccessToken -AgentUserCredential $agentCredential
+$ret = CanSkipTestAgentConfiguration -TfsCollection $tfsCollectionUrl -AsServiceOrProcess $asServiceOrProcess -EnvironmentUrl $environmentUrl -MachineName $machineName -UserCredential $machineCredential -DisableScreenSaver $disableScreenSaver -EnableAutoLogon $enableAutoLogon  -PersonalAccessToken $PersonalAccessToken -Capabilities $capabilities -AgentUserCredential $agentCredential
 if ($ret -eq $false)
 {
-    ConfigureTestAgent -TfsCollection $tfsCollectionUrl -AsServiceOrProcess $asServiceOrProcess -EnvironmentUrl $environmentUrl -MachineName $machineName -MachineUserCredential $machineCredential -DisableScreenSaver $disableScreenSaver -EnableAutoLogon $enableAutoLogon -PersonalAccessToken $PersonalAccessToken -AgentUserCredential $agentCredential
-=======
-$ret = CanSkipTestAgentConfiguration -TfsCollection $tfsCollectionUrl -AsServiceOrProcess $asServiceOrProcess -EnvironmentUrl $environmentUrl -MachineName $machineName -UserCredential $Credential -DisableScreenSaver $disableScreenSaver -EnableAutoLogon $enableAutoLogon  -PersonalAccessToken $PersonalAccessToken -Capabilities $capabilities
-if ($ret -eq $false)
-{
-    ConfigureTestAgent -TfsCollection $tfsCollectionUrl -AsServiceOrProcess $asServiceOrProcess -EnvironmentUrl $environmentUrl -MachineName $machineName -UserCredential $Credential -DisableScreenSaver $disableScreenSaver -EnableAutoLogon $enableAutoLogon -PersonalAccessToken $PersonalAccessToken -Capabilities $capabilities
->>>>>>> 2658af75
+    ConfigureTestAgent -TfsCollection $tfsCollectionUrl -AsServiceOrProcess $asServiceOrProcess -EnvironmentUrl $environmentUrl -MachineName $machineName -MachineUserCredential $machineCredential -DisableScreenSaver $disableScreenSaver -EnableAutoLogon $enableAutoLogon -PersonalAccessToken $PersonalAccessToken -Capabilities $capabilities -AgentUserCredential $agentCredential
 }