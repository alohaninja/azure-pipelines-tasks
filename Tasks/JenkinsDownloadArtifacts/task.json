{
    "id": "86c37a92-59a7-444b-93c7-220fcf91e29c",
    "name": "JenkinsDownloadArtifacts",
    "friendlyName": "Jenkins Download Artifacts",
    "description": "Download artifacts produced by a Jenkins job",
    "helpMarkDown": "Download artifacts produced by a [Jenkins](https://jenkins.io/) job.",
    "category": "Utility",
    "visibility": [
        "Build",
        "Release"
    ],
    "runsOn": [
        "Agent",
        "DeploymentGroup"
    ],
    "author": "Microsoft",
    "demands": [],
    "version": {
        "Major": 1,
        "Minor": 128,
<<<<<<< HEAD
        "Patch": 3
=======
        "Patch": 2
>>>>>>> 88a96841
    },
    "groups": [
        {
            "name": "propagatedArtifactsGroup",
            "displayName": "Propagated Artifacts",
            "isExpanded": true
        },
        {
            "name": "advanced",
            "displayName": "Advanced",
            "isExpanded": false
        }
    ],
    "instanceNameFormat": "Download artifacts produced by $(jobName)",
    "inputs": [
        {
            "name": "serverEndpoint",
            "aliases": ["jenkinsServerConnection"],
            "type": "connectedService:Jenkins",
            "label": "Jenkins service endpoint",
            "defaultValue": "",
            "required": true,
            "helpMarkDown": "Select the service endpoint for your Jenkins instance.  To create one, click the Manage link and create a new Jenkins Service Endpoint."
        },
        {
            "name": "jobName",
            "type": "pickList",
            "label": "Job name",
            "defaultValue": "",
            "required": true,
            "helpMarkDown": "The name of the Jenkins job to download artifacts from.  This must exactly match the job name on the Jenkins server.",
            "properties": {
                "EditableOptions": "True"
            }
        },
        {
            "name": "jenkinsJobType",
            "type": "pickList",
            "label": "Jenkins job type",
            "defaultValue": "",
            "required": false,
            "helpMarkDown": "Jenkins job type, detected automatically.",
            "visibleRule": "jobName = invalidjobName",
            "properties": {
                "EditableOptions": "false",
                "PopulateDefaultValue": "true"
            }
        },
        {
            "name": "saveTo",
            "type": "filePath",
            "label": "Save to",
            "defaultValue": "jenkinsArtifacts",
            "required": true,
            "helpMarkDown": "Jenkins artifacts will be downloaded and saved to this directory.  This directory will be created if it does not exist."
        },
        {
            "name": "jenkinsBuild",
            "type": "radio",
            "label": "Download artifacts produced by",
            "defaultValue": "LastSuccessfulBuild",
            "required": true,
            "groupName": "advanced",
            "helpMarkDown": "Download artifacts produced by the last successful build, or from a specific build instance.",
            "options": {
                "LastSuccessfulBuild": "Last Successful Build",
                "BuildNumber": "Build Number"
            }
        },
        {
            "name": "jenkinsBuildNumber",
            "type": "pickList",
            "label": "Jenkins build number",
            "defaultValue": "1",
            "required": true,
            "groupName": "advanced",
            "visibleRule": "jenkinsBuild == BuildNumber",
            "helpMarkDown": "Download artifacts produced by this build.",
            "properties": {
                "EditableOptions": "True"
            }
        },
        {
            "name": "itemPattern",
            "type": "multiLine",
            "label": "Item Pattern",
            "defaultValue": "**",
            "required": false,
            "groupName": "advanced",
            "helpMarkDown": "Specify files to be downloaded as multi line minimatch pattern. [More Information](https://aka.ms/minimatchexamples) <p>The default pattern (\\*\\*) will download all files across all artifacts produced by the Jenkins job. To download all files within artifact drop use drop/**.</p>",
            "properties": {
                "rows": "3",
                "resizable": "true"
            }
        },
        {
            "name": "downloadCommitsAndWorkItems",
            "type": "boolean",
            "label": "Download Commits and WorkItems",
            "defaultValue": false,
            "required": false,
            "groupName": "advanced",
            "helpMarkDown": "Enables downloading the commits and workitem details associated with the Jenkins Job"
        },
        {
            "name": "startJenkinsBuildNumber",
            "type": "pickList",
            "label": "Download commits and workitems from",
            "defaultValue": "",
            "required": false,
            "visibleRule": "downloadCommitsAndWorkItems == true && jenkinsBuild == BuildNumber",
            "groupName": "advanced",
            "properties": {
                "EditableOptions": "True"
            },
            "helpMarkDown": "Optional start build number for downloading commits and work items. If provided, all commits and work items between start build number and build number given as input to download artifacts will be downloaded."
        },
        {
            "name": "artifactDetailsFileNameSuffix",
            "type": "string",
            "label": "Commit and WorkItem FileName",
            "defaultValue": "",
            "required": false,
            "visibleRule": "downloadCommitsAndWorkItems == invalid",
            "groupName": "advanced",
            "helpMarkDown": "Optional file name suffix for commits and workitem attachment. Attachment will be created with commits_{suffix}.json and workitem_{suffix}.json. If this input is not provided attachments will be create with the name commits.json and workitems.json"
        },
        {
            "name": "propagatedArtifacts",
            "type": "boolean",
            "label": "Artifacts are propagated to Azure",
            "defaultValue": "false",
            "required": false,
            "groupName": "propagatedArtifactsGroup",
            "helpMarkDown": "Check this if Jenkins artifacts were propagated to Azure. To upload Jenkins artifacts to azure, refer to this Jenkins plugin: https://wiki.jenkins.io/display/JENKINS/Windows+Azure+Storage+Plugin"
        },
        {
            "name": "artifactProvider",
            "type": "pickList",
            "label": "Artifact Provider",
            "defaultValue": "azureStorage",
            "required": true,
            "options": {
                "azureStorage": "Azure Storage"
            },
            "properties": {
                "EditableOptions": "false",
                "PopulateDefaultValue": "true"
            },
            "groupName": "propagatedArtifactsGroup",
            "visibleRule": "propagatedArtifacts == notValid",
            "helpMarkDown": "Choose the external storage provider used in Jenkins job to upload the artifacts."
        },
        {
            "name": "ConnectedServiceNameARM",
            "type": "connectedService:AzureRM",
            "label": "Azure Subscription",
            "required": true,
            "groupName": "propagatedArtifactsGroup",
            "visibleRule": "propagatedArtifacts == true",
            "helpMarkDown": "Choose the Azure Resource Manager subscription for the artifacts."
        },
        {
            "name": "storageAccountName",
            "type": "pickList",
            "label": "Storage Account Name",
            "required": true,
            "properties": {
                "EditableOptions": "True"
            },
            "groupName": "propagatedArtifactsGroup",
            "visibleRule": "propagatedArtifacts == true",
            "helpMarkDown": "Azure Classic and Resource Manager stoarge accounts are listed. Select the Storage account name in which the artifacts are propagated."
        },
        {
            "name": "containerName",
            "type": "string",
            "label": "Container Name",
            "required": true,
            "groupName": "propagatedArtifactsGroup",
            "visibleRule": "propagatedArtifacts == true",
            "helpMarkDown": "Name of the container in the storage account to which artifacts are uploaded."
        },
        {
            "name": "commonVirtualPath",
            "type": "string",
            "label": "Common Virtual Path",
            "required": false,
            "groupName": "propagatedArtifactsGroup",
            "visibleRule": "propagatedArtifacts == true",
            "helpMarkDown": "Path to the artifacts inside the Azure storage container."
        }
    ],
    "dataSourceBindings": [
        {
            "endpointId": "$(serverEndpoint)",
            "target": "jobName",
            "dataSourceName": "Jobs",
            "resultTemplate": "{{#addField jobs 'parentPath' 'name' '/'}}{{#recursiveSelect jobs}}{{#notEquals _class 'com.cloudbees.hudson.plugins.folder.Folder'}}{{#notEquals _class 'org.jenkinsci.plugins.workflow.job.WorkflowJob'}}{ \"Value\" : \"{{#if parentPath}}{{parentPath}}/{{/if}}{{name}}\", \"DisplayValue\" : \"{{#if parentPath}}{{parentPath}}/{{/if}}{{{displayName}}}\" }{{/notEquals}}{{/notEquals}}{{/recursiveSelect}}{{/addField}}"
        },
        {
            "endpointId": "$(serverEndpoint)",
            "target": "jenkinsJobType",
            "dataSourceName": "JenkinsJobType",
            "parameters": {
                "definition": "$(jobName)"
            },
            "resultTemplate": "{ \"Value\" : \"{{#if _class}}{{_class}}{{else}}none{{/if}}\", \"DisplayValue\" : \"{{#if _class}}{{{_class}}}{{else}}none{{/if}}\" }"
        },
        {
            "endpointId": "$(serverEndpoint)",
            "target": "jenkinsBuildNumber",
            "dataSourceName": "{{#equals jenkinsJobType 'org.jenkinsci.plugins.workflow.multibranch.WorkflowMultiBranchProject' 1}}MultibranchPipelineBuilds{{else}}Builds{{/equals}}",
            "parameters": {
                "definition": "$(jobName)",
                "jenkinsJobType": "$(jenkinsJobType)"
            },
            "resultTemplate": "{{#equals jenkinsJobType 'org.jenkinsci.plugins.workflow.multibranch.WorkflowMultiBranchProject' 1}}[ {{#jobs}}{{#builds}} '{ \"Value\" : \"{{../name}}/{{id}}\", \"DisplayValue\" : \"{{{../name}}}/{{{displayName}}}\" }',{{/builds}}{{/jobs}}]{{else}}{ \"Value\" : \"{{id}}\", \"DisplayValue\" : \"{{{displayName}}}\" }{{/equals}}"
        },
        {
            "endpointId": "$(serverEndpoint)",
            "target": "startJenkinsBuildNumber",
            "dataSourceName": "{{#equals jenkinsJobType 'org.jenkinsci.plugins.workflow.multibranch.WorkflowMultiBranchProject' 1}}MultibranchPipelineBuilds{{else}}Builds{{/equals}}",
            "parameters": {
                "definition": "$(jobName)",
                "jenkinsJobType": "$(jenkinsJobType)"
            },
            "resultTemplate": "{{#equals jenkinsJobType 'org.jenkinsci.plugins.workflow.multibranch.WorkflowMultiBranchProject' 1}}[ {{#jobs}}{{#builds}} '{ \"Value\" : \"{{../name}}/{{id}}\", \"DisplayValue\" : \"{{{../name}}}/{{{displayName}}}\" }',{{/builds}}{{/jobs}}]{{else}}{ \"Value\" : \"{{id}}\", \"DisplayValue\" : \"{{{displayName}}}\" }{{/equals}}"
        },
        {
            "endpointId": "$(ConnectedServiceNameARM)",
            "target": "storageAccountName",
            "dataSourceName": "AzureStorageAccountRMandClassic"
        }
    ],
    "execution": {
        "Node": {
            "target": "jenkinsdownloadartifacts.js",
            "argumentFormat": ""
        }
    },
    "messages": {
        "GetArtifactsFromLastSuccessfulBuild": "Download artifacts from last successful build of %s",
        "GetArtifactsFromBuildNumber": "Download artifacts from build number %d of %s",
        "CouldNotGetLastSuccessfulBuildNumber": "Getting last successful build number failed with an error: %s",
        "ServerCallFailed": "HTTP call to Jenkins server failed.",
        "ServerCallErrorCode": "HTTP response code: %d",
        "ArtifactSuccessfullyDownloaded": "Successfully downloaded artifact to %s",
        "ArtifactDownloadUrl": "Downloading artifacts from: %s",
        "DownloadingCommitsAndWorkItems": "Downloading commits and work items",
        "ArtifactProviderNotSupported": "Downloading artifacts from %s is not supported",
        "DownloadFromAzureBlobStorage": "Downloading artifacts from Azure Blob Storage, Container Name: %s",
        "JenkinsDownloadingChangeFromCurrentBuild": "Cannot find start build. Commits and workitems will be downloaded from build: %s",
        "DownloadingJenkinsChangeBetween": "Downloading commits and workitems between builds %s to %s",
        "GettingCommitsFromSingleBuild": "Downloading commits associated with the build %s",
        "DownloadingContentFromJenkinsServer": "Downloading content from Jenkins server:%s with strict SSL:%s",
        "WritingCommitsTo": "Writing commits to file %s",
        "UploadingAttachment": "Uploading %s as attachment",
        "SuccessfullyUploadedCommitsAttachment": "Successfully uploaded commits attachment",
        "GetCommitMessages": "Getting commit messages from commits",
        "GetCommitMessagesFailed": "Getting commits message failed with an error %s",
        "CouldNotWriteToFile": "Could not save content to file. Failed with an error %s",
        "DownloadingWorkItemsFromSingleBuild": "Downloading workitems associated with the build %s",
        "WritingWorkItemsTo": "Writing workitems to %s",
        "SuccessfullyUploadedWorkItemsAttachment": "Successfully uploaded workitem attachment",
        "FindBuildIndex": "Trying to find the index for the build",
        "FoundBuildIndex": "Found startIndex %s and endIndex %s",
        "JenkinsArtifactDetailsParsingError": "Parsing ArtifactDetails failed with an error %s",
        "SuccessfullyDownloadedCommitsAndWorkItems": "Commits and workitems downloaded successfully",
        "CommitsAndWorkItemsDownloadFailed": "Downloading commits and workitems from Jenkins failed with an error: %s",
        "CannotFindBuilds": "Cannot find builds",
        "JenkinsNoCommitsToFetch": "Start and end build Ids are same. Commits and workitems will not be downloaded.",
        "InvalidJenkinsBuildNumber": "Cannot parse the Jenkins Build number.",
        "InvalidJenkinsStartBuildNumber": "The specified Jenkins start build number %s is not valid.",
        "InvalidBuildId": "Received an invalid buildId %s",
        "InvalidMultiBranchPipelineName": "Multibranch pipeline job's startBuild branch %s and endBuild branch %s are different. Commits and workitems will not be downloaded.",
        "FoundJenkinsJobDetails": "Found Jenkins job details jobName:%s, jobType:%s, buildId:%s, branchName:%s",
        "ClientIdCannotBeEmpty": "ClientID is a required parameter.",
        "DomainCannotBeEmpty": "Domain is a required parameter.",
        "SecretCannotBeEmpty": "Secret is a required parameter.",
        "armUrlCannotBeEmpty": "Azure RM management Url is a required parameter.",
        "authorityUrlCannotBeEmpty": "Authority is a required parameter.",
        "CouldNotFetchAccessTokenforAzureStatusCode": "Could not fetch access token for azure. Status code: %s, status message: %s",
        "CallbackCannotBeNull": "A callback is required.",
        "VMNameCannotBeNull": "vmName is required.",
        "InvalidValue": "%s is not a valid value. The valid values are: %s",
        "VmExtensionNameCannotBeNull": "vmExtensionName is required.",
        "ExpandShouldBeOfTypeString": "expand must be of type string.",
        "ExtensionParametersCannotBeNull": "extensionParameters is required.",
        "LoadBalancerNameCannotBeNull": "'loadBalancerName is required.'",
        "ParametersCannotBeNull": "parameters is required.",
        "NetworkInterfaceNameCannotBeNull": "networkInterfaceName is required.",
        "NetworkSecurityGroupNameCannotBeNull": "networkSecurityGroupName is required.",
        "SecurityRuleNameCannotBeNull": "securityRuleName is required.",
        "SecurityRuleParametersCannotBeNull": "securityRuleParameters is required.",
        "DeploymentNameCannotBeNull": "deploymentName is required.",
        "CredentialsCannotBeNull": "'credentials' is required.",
        "SubscriptionIdCannotBeNull": "'subscriptionId' is required.",
        "InvalidResponseLongRunningOperation": "Invalid response received for fetching status of a long running operation.",
        "TimeoutWhileWaiting": "Timed out while waiting",
        "ResourceGroupCannotBeNull": "resourceGroupName is required.",
        "ResourceGroupExceededLength": "\"resourceGroupName\" should satisfy the constraint - \"MaxLength\": 90",
        "ResourceGroupDeceededLength": "\"resourceGroupName\" should satisfy the constraint - \"MinLength\": 1",
        "ResourceGroupDoesntMatchPattern": "\"resourceGroupName\" should satisfy the constraint - \"Pattern\": /^[-\\w\\._\\(\\)]+$/",
        "VMSSNameCannotBeNull": "VMSS name is required.",
        "GetVMSSFailed": "Failed to get VMSS details with resource group %s and name %s. Error: %s",
        "VMSSDoesNotHaveCustomImage": "VMSS %s can not be updated as it uses a platform image. Only a VMSS which is currently using a custom image can be updated.",
        "VMSSImageUrlCannotBeNull": "Image url is required.",
        "VMSSImageAlreadyUptoDate": "Image is already up-to-date for %s. Skipping image update.",
        "NewVMSSImageUrl": "Url for new VMSS image: %s.",
        "VMSSUpdateImage": "Updating VMSS %s to use new image...",
        "ResourceNameCannotBeNull": "Resource name is required.",
        "activeDirectoryResourceIdUrlCannotBeEmpty": "Active directory resource url is required.",
        "StorageAccountCannotBeNull": "storage accountName is required.",
        "CreatedBlobForItem": "Created blob for item {0}. Blob uri: {1}",
        "CreatedContainer": "Created container {0}.",
        "ErrorInReadStream": "Error in Read stream: {0}",
        "ErrorInWriteStream": "Error in write stream: {0}",
        "FailedToCreateBlob": "Failed to create blob {0}. Error: {1}",
        "FailedToCreateContainer": "Failed to create container {0}. Error: {1}",
        "FailedToListItemInsideContainer": "Failed to list items inside container: {0}. Error: {1}",
        "SuccessFullyFetchedItemList": "Successfully fetcted list of items",
        "UnableToFetchItem": "Unable to fetch item: {0}. Error: {1}",
        "UploadingItem": "Uploading {0}.",
        "FoundJobType": "Found job type %s",
        "CannotFindJobType": "Could not detect job type",
        "InvalidJobName": "Invalid job name %s",
        "ContinuationTokenExistsFetchingRemainingFiles": "Continuation token exists, trying to fetch the list of remaining files.",
        "GetArtifactItemsNotSupported": "Get artifact items not supported, invalid code path"
    }
}<|MERGE_RESOLUTION|>--- conflicted
+++ resolved
@@ -18,11 +18,7 @@
     "version": {
         "Major": 1,
         "Minor": 128,
-<<<<<<< HEAD
         "Patch": 3
-=======
-        "Patch": 2
->>>>>>> 88a96841
     },
     "groups": [
         {
