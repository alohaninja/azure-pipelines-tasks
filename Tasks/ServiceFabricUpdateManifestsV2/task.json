{
    "id": "97EF6E59-B8CC-48AA-9937-1A01E35E7584",
    "name": "ServiceFabricUpdateManifests",
    "friendlyName": "Update Service Fabric Manifests",
    "description": "Automatically updates portions of the application and service manifests within a packaged Service Fabric application.",
    "author": "Microsoft Corporation",
    "helpMarkDown": "[More Information](https://go.microsoft.com/fwlink/?LinkId=820529)",
    "category": "Utility",
    "visibility": [
        "Build"
    ],
    "runsOn": [
        "Agent",
        "DeploymentGroup"
    ],
    "demands": [
        "Cmd"
    ],
    "version": {
        "Major": 2,
<<<<<<< HEAD
        "Minor": 3,
        "Patch": 0
=======
        "Minor": 2,
        "Patch": 4
>>>>>>> 8dbbe8b9
    },
    "minimumAgentVersion": "1.95.0",
    "instanceNameFormat": "Update Service Fabric Manifests ($(updateType))",
    "inputs": [
        {
            "name": "updateType",
            "type": "pickList",
            "label": "Update Type",
            "defaultValue": "Manifest versions",
            "required": true,
            "helpMarkDown": "Specify the type of update that should be made to the manifest files. In order to use both update types, add an instance of this task to the build definition for each type of update to be executed.",
            "options": {
                "Manifest versions": "Manifest versions",
                "Docker image settings": "Docker image settings"
            }
        },
        {
            "name": "applicationPackagePath",
            "type": "filePath",
            "label": "Application Package",
            "defaultValue": "",
            "required": true,
            "helpMarkDown": "Path to the application package. [Variables](https://go.microsoft.com/fwlink/?LinkID=550988) and wildcards can be used in the path."
        },
        {
            "name": "versionSuffix",
            "_name_comment": "Intentionally leaving the name as 'versionSuffix' in order to be backwards compatible",
            "type": "string",
            "label": "Version Value",
            "defaultValue": ".$(Build.BuildNumber)",
            "required": true,
            "visibleRule": "updateType = Manifest versions",
            "helpMarkDown": "The value used to specify the version in the manifest files. Default is .$(Build.BuildNumber)."
        },
        {
            "name": "versionBehavior",
            "type": "pickList",
            "label": "Version Behavior",
            "defaultValue": "Append",
            "required": false,
            "visibleRule": "updateType = Manifest versions",
            "helpMarkDown": "Specify whether to append the version value to existing values in the manifest files or replace them.",
            "options": {
                "Append": "Append",
                "Replace": "Replace"
            }
        },
        {
            "name": "updateOnlyChanged",
            "type": "boolean",
            "label": "Update only if changed",
            "defaultValue": "false",
            "required": true,
            "visibleRule": "updateType = Manifest versions",
            "helpMarkDown": "Incrementally update only the packages that have changed. Use the [deterministic compiler flag](https://go.microsoft.com/fwlink/?LinkId=808668) to ensure builds with the same inputs produce the same outputs."
        },
        {
            "name": "pkgArtifactName",
            "type": "string",
            "label": "Package Artifact Name",
            "defaultValue": "",
            "required": false,
            "helpMarkDown": "The name of the artifact containing the application package for comparison.",
            "visibleRule": "updateType = Manifest versions && updateOnlyChanged = true"
        },
        {
            "name": "logAllChanges",
            "type": "boolean",
            "label": "Log all changes",
            "defaultValue": "true",
            "required": false,
            "helpMarkDown": "Compare all files in every package and log if the file was added, removed, or if its content changed. Otherwise, compare files in a package only until the first change is found for faster performance.",
            "visibleRule": "updateType = Manifest versions && updateOnlyChanged = true"
        },
        {
            "name": "compareType",
            "type": "pickList",
            "label": "Compare against",
            "defaultValue": "LastSuccessful",
            "required": false,
            "helpMarkDown": "The build for comparison.",
            "options": {
                "LastSuccessful": "Last Successful Build",
                "Specific": "Specific Build"
            },
            "visibleRule": "updateType = Manifest versions && updateOnlyChanged = true"
        },
        {
            "name": "buildNumber",
            "type": "string",
            "label": "Build Number",
            "defaultValue": "",
            "required": false,
            "helpMarkDown": "The build number for comparison.",
            "visibleRule": "updateType = Manifest versions && compareType = Specific"
        },
        {
            "name": "overwriteExistingPkgArtifact",
            "type": "boolean",
            "label": "Overwrite Existing Package Artifact",
            "defaultValue": "true",
            "required": false,
            "visibleRule": "updateType = Manifest versions && updateOnlyChanged = true",
            "helpMarkDown": "Always download a new copy of the artifact. Otherwise use an existing copy, if present."
        },
        {
            "name": "imageNamesPath",
            "type": "filePath",
            "label": "Image Names Path",
            "required": false,
            "visibleRule": "updateType = Docker image settings",
            "helpMarkDown": "Path to a text file that contains the names of the Docker images associated with the Service Fabric application that should be updated with digests. Each image name must be on its own line and must be in the same order as the digests in Image Digests file."
        },
        {
            "name": "imageDigestsPath",
            "type": "filePath",
            "label": "Image Digests Path",
            "defaultValue": "",
            "required": true,
            "visibleRule": "updateType = Docker image settings",
            "helpMarkDown": "Path to a text file that contains the digest values of the Docker images associated with the Service Fabric application. This file can be output by the [Docker task](https://go.microsoft.com/fwlink/?linkid=848006) when using the push action. The file should contain lines of text in the format of 'registry/image_name@digest_value'."
        }
    ],
    "execution": {
        "PowerShell3": {
            "target": "Update-Manifests.ps1"
        }
    },
    "messages": {
        "ItemSearchMoreThanOneFound": "Found more than one item with search pattern {0}. There can be only one.",
        "ItemSearchNoFilesFound": "No items were found with search pattern {0}.",
        "SearchingForApplicationPackage": "Searching for application package: {0}",
        "FoundApplicationPackage": "Found application package: {0}",
        "VersionValueLabel": "Version Value: '{0}'",
        "BuildNumberNotSpecified": "Build Number cannot be null or empty.",
        "VstsRestApiFailed": "Failed to communicate with VSTS: {0}",
        "DownloadingArtifact": "Downloading artifact '{0}'...",
        "DownloadingArtifactProgress": "Progress update: '{0}' bytes received...",
        "FinishedDownloadingArtifact": "Finished downloading artifact '{0}'.",
        "UnrecognizedArtifactType": "Unrecognized artifact type '{0}'",
        "PreviousBuildNumberLabel": "Previous build number: '{0}'",
        "PreviousBuildLocationLabel": "Previous build location: '{0}'",
        "NoPreviousSuccessfulBuild": "Could not find previous build to compare against.",
        "NoManifestInPreviousBuild": "Previous build does not contains application manifest. Force updating all manifest versions.",
        "UpdatedApplicationTypeVersion": "Updated application type '{0}' to version '{1}'.",
        "UpdatedServiceVerison": "Updated service '{0}' to version '{1}'.",
        "UpdatedPackageVerison": "Updated package '{0}\\{1}' to version '{2}'.",
        "UpdatedApplicationTypeVersionFromPrevious": "Updated application type '{0}' from version '{1}' to '{2}'.",
        "UpdatedServiceVerisonFromPrevious": "Updated service '{0}' from version '{1}' to '{2}'.",
        "UpdatedPackageVerisonFromPrevious": "Updated package '{0}\\{1}' from version '{2}' to '{3}'.",
        "NewService": "Service did not exist in the previous build.",
        "NewPackage": "Package did not exist in the previous build.",
        "SearchingApplicationType": "Searching application type '{0}' for changes...",
        "SearchingService": "Searching service '{0}' for changes...",
        "SearchingPackage": "Searching package '{0}' for changes...",
        "AppManifestChanged": "The application manifest has changed.",
        "ServiceManifestChanged": "The service manifest has changed.",
        "PackageManifestChanged": "The package element in the service manifest has changed.",
        "FileRemoved": "The file '{0}' has been removed.",
        "FileAdded": "The file '{0}' has been added.",
        "FileChanged": "The file '{0}' has changed.",
        "NoChanges": "Found no changes.",
        "PdbWarning": "This package contains '*.pdb' files, which will change in every build even if the 'deterministic' compiler flag is used.  Exclude these files from your package in order to accurately detect if the package has changed.",
        "InvalidImageDigestValue": "The image digest value '{0}' found in file '{1}' is invalid. Expected a value in the format of 'endpoint/image_name@digest_value'.",
        "CouldNotFindSubPath": "Could not find a subpath of '{0}' under artifact path '{1}'.",
<<<<<<< HEAD
        "ImageDigestMismatch": "The list of image names and the list of digests must be the same length. Number of image names: '{0}', number of image digests: '{1}'.",
        "AmbiguousImages": "The repository '{0}' has more than one digest. You must provide a path to the list of the original images names in the input \"Image Names Path\" to disambiguate."
=======
        "PreviousPackageLocation": "Previous manifest package location: '{0}'."
>>>>>>> 8dbbe8b9
    }
}<|MERGE_RESOLUTION|>--- conflicted
+++ resolved
@@ -18,13 +18,8 @@
     ],
     "version": {
         "Major": 2,
-<<<<<<< HEAD
         "Minor": 3,
         "Patch": 0
-=======
-        "Minor": 2,
-        "Patch": 4
->>>>>>> 8dbbe8b9
     },
     "minimumAgentVersion": "1.95.0",
     "instanceNameFormat": "Update Service Fabric Manifests ($(updateType))",
@@ -190,11 +185,8 @@
         "PdbWarning": "This package contains '*.pdb' files, which will change in every build even if the 'deterministic' compiler flag is used.  Exclude these files from your package in order to accurately detect if the package has changed.",
         "InvalidImageDigestValue": "The image digest value '{0}' found in file '{1}' is invalid. Expected a value in the format of 'endpoint/image_name@digest_value'.",
         "CouldNotFindSubPath": "Could not find a subpath of '{0}' under artifact path '{1}'.",
-<<<<<<< HEAD
+        "PreviousPackageLocation": "Previous manifest package location: '{0}'.",
         "ImageDigestMismatch": "The list of image names and the list of digests must be the same length. Number of image names: '{0}', number of image digests: '{1}'.",
         "AmbiguousImages": "The repository '{0}' has more than one digest. You must provide a path to the list of the original images names in the input \"Image Names Path\" to disambiguate."
-=======
-        "PreviousPackageLocation": "Previous manifest package location: '{0}'."
->>>>>>> 8dbbe8b9
     }
 }