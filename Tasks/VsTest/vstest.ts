--- conflicted
+++ resolved
@@ -69,11 +69,7 @@
             task: 'VsTestConsoleFlow',
             runInParallel: vstestConfig.runInParallel,
             result: 'Failed',
-<<<<<<< HEAD
-            settingsType: !utils.Helper.isNullOrUndefined(vstestConfig.settingsFile) ? vstestConfig.settingsFile.endsWith('.runsettings') ? 'runsettings' : vstestConfig.settingsFile.endsWith('.testsettings') ? 'testsettings' : 'none' : 'none',
-=======
             settingsType: !utils.Helper.isNullOrUndefined(vstestConfig.settingsFile) ? vstestConfig.settingsFile.endsWith('.runsettings') ? 'runsettings' : vstestConfig.settingsFile.endsWith('.testsettings') ? 'testsettings' : 'none': 'none',
->>>>>>> 9b5e36a4
             testSelection: vstestConfig.testSelection,
             tiaEnabled: vstestConfig.tiaConfig.tiaEnabled,
             vsTestVersion: vstestConfig.vsTestVersionDetails.majorVersion + '.' + vstestConfig.vsTestVersionDetails.minorversion + '.' + vstestConfig.vsTestVersionDetails.patchNumber,
