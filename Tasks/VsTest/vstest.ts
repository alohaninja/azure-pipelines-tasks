import tl = require('vsts-task-lib/task');
import tr = require('vsts-task-lib/toolrunner');
import path = require('path');
import Q = require('q');
import models = require('./models');
import taskInputParser = require('./taskinputparser');
import settingsHelper = require('./settingshelper');
import vstestVersion = require('./vstestversion');
import * as utils from './helpers';
import * as outStream from './outputstream';
import * as ci from './cieventlogger';
import * as testselectorinvoker from './testselectorinvoker';
import { AreaCodes, ResultMessages } from './constants';

import { ToolRunner } from 'vsts-task-lib/toolrunner';
import { IExecOptions } from 'vsts-task-lib/toolrunner';

let os = require('os');
let regedit = require('regedit');
let uuid = require('uuid');
let fs = require('fs');
let xml2js = require('xml2js');
let perf = require('performance-now');
let process = require('process');

const runSettingsExt = '.runsettings';
const testSettingsExt = '.testsettings';

let vstestConfig: models.VsTestConfigurations = undefined;
let tiaConfig: models.TiaConfiguration = undefined;
const workingDirectory = utils.Constants.systemDefaultWorkingDirectory;
let testAssemblyFiles = undefined;
let resultsDirectory = null;

export function startTest() {
    try {
        console.log(tl.loc('runTestsLocally', 'vstest.console.exe'));
        console.log('========================================================');
        try {
            vstestConfig = taskInputParser.getvsTestConfigurations();
        } catch (error) {
            utils.Helper.publishEventToCi(AreaCodes.RUNTESTSLOCALLY, error.message, 1038, true);
            tl.setResult(tl.TaskResult.Failed, error);
        }
        console.log('========================================================');

        tiaConfig = vstestConfig.tiaConfig;

        // Try to find the results directory for clean up.
        // This may change later if runsettings has results directory and location go runsettings file changes.
        resultsDirectory = getTestResultsDirectory(vstestConfig.settingsFile, path.join(workingDirectory, 'TestResults'));
        tl.debug('TestRunResults Directory : ' + resultsDirectory);

        // clean up old testResults
        tl.rmRF(resultsDirectory);
        tl.mkdirP(resultsDirectory);

        testAssemblyFiles = getTestAssemblies();

        if (!testAssemblyFiles || testAssemblyFiles.length === 0) {
            uploadVstestDiagFile();
            console.log('##vso[task.logissue type=warning;code=002004;]');
            tl.warning(tl.loc('NoMatchingTestAssemblies', vstestConfig.sourceFilter));
            return;
        }

        invokeVSTest(resultsDirectory).then(function (code) {
            try {
                if (!isTiaAllowed()) {
                    publishTestResults(resultsDirectory);
                }
                uploadVstestDiagFile();
                tl.setResult(code, tl.loc('VstestReturnCode', code));
            } catch (error) {
                uploadVstestDiagFile();
                utils.Helper.publishEventToCi(AreaCodes.PUBLISHRESULTS, error.message, 1001, false);
                console.log('##vso[task.logissue type=error;code=' + error + ';TaskName=VSTest]');
                tl.setResult(tl.TaskResult.Failed, error);
            }
        }).catch(function (err) {
            uploadVstestDiagFile();
            utils.Helper.publishEventToCi(AreaCodes.INVOKEVSTEST, err.message, 1002, false);
            console.log('##vso[task.logissue type=error;code=' + err + ';TaskName=VSTest]');
            tl.setResult(tl.TaskResult.Failed, err);
        });
    } catch (error) {
        uploadVstestDiagFile();
        utils.Helper.publishEventToCi(AreaCodes.RUNTESTSLOCALLY, error.message, 1003, false);
        tl.setResult(tl.TaskResult.Failed, error);
    }
}

function getTestAssemblies(): string[] {
    tl.debug('Searching for test assemblies in: ' + vstestConfig.testDropLocation);
    return tl.findMatch(vstestConfig.testDropLocation, vstestConfig.sourceFilter);
}

function getVstestArguments(settingsFile: string, tiaEnabled: boolean): string[] {
    const argsArray: string[] = [];
    testAssemblyFiles.forEach(function (testAssembly) {
        let testAssemblyPath = testAssembly;
        //To maintain parity with the behaviour when test assembly was filepath, try to expand it relative to build sources directory.
        if (utils.Constants.systemDefaultWorkingDirectory && !utils.Helper.pathExistsAsFile(testAssembly)) {
            const expandedPath = path.join(utils.Constants.systemDefaultWorkingDirectory, testAssembly);
            if (utils.Helper.pathExistsAsFile(expandedPath)) {
                testAssemblyPath = expandedPath;
            }
        }
        argsArray.push(testAssemblyPath);
    });
    if (vstestConfig.testcaseFilter) {
        if (!tiaEnabled) {
            argsArray.push('/TestCaseFilter:' + vstestConfig.testcaseFilter);
        } else {
            tl.debug('Ignoring TestCaseFilter because Test Impact is enabled');
        }
    }
    if (settingsFile) {
        if (utils.Helper.pathExistsAsFile(settingsFile)) {
            argsArray.push('/Settings:' + settingsFile);
            utils.Helper.readFileContents(settingsFile, 'utf-8').then(function (settings) {
                tl.debug('Running VsTest with settings : ');
                utils.Helper.printMultiLineLog(settings, (logLine) => { console.log('##vso[task.debug]' + logLine); });
            });
        } else {
            if (!tl.exist(settingsFile)) {
                // because this is filepath input build puts default path in the input. To avoid that we are checking this.
                utils.Helper.publishEventToCi(AreaCodes.INVALIDSETTINGSFILE, 'InvalidSettingsFile', 1004, true);
                tl.setResult(tl.TaskResult.Failed, tl.loc('InvalidSettingsFile', settingsFile));
                throw Error((tl.loc('InvalidSettingsFile', settingsFile)));
            }
        }
    }

    if (vstestConfig.codeCoverageEnabled) {
        argsArray.push('/EnableCodeCoverage');
    }
    if (vstestConfig.runTestsInIsolation) {
        argsArray.push('/InIsolation');
    }

    argsArray.push('/logger:trx');
    if (utils.Helper.isNullOrWhitespace(vstestConfig.pathtoCustomTestAdapters)) {
        if (vstestConfig.testDropLocation && isTestAdapterPresent(vstestConfig.testDropLocation)) {
            argsArray.push('/TestAdapterPath:\"' + vstestConfig.testDropLocation + '\"');
        }
    } else {
        argsArray.push('/TestAdapterPath:\"' + vstestConfig.pathtoCustomTestAdapters + '\"');
    }

    if (isDebugEnabled()) {
        if (vstestConfig.vsTestVersionDetails != null && vstestConfig.vsTestVersionDetails.vstestDiagSupported()) {
            argsArray.push('/diag:' + vstestConfig.vstestDiagFile);
        } else {
            tl.warning(tl.loc('VstestDiagNotSupported'));
        }
    }

    return argsArray;

}

function isDebugEnabled(): boolean {
    const sysDebug = tl.getVariable('System.Debug');
    if (sysDebug === undefined) {
        return false;
    }

    return sysDebug.toLowerCase() === 'true';
}

function addVstestArgs(argsArray: string[], vstest: any) {
    argsArray.forEach(function (arr: any) {
        vstest.arg(arr);
    });
}

function updateResponseFile(argsArray: string[], responseFile: string): Q.Promise<string> {
    const defer = Q.defer<string>();
    argsArray.forEach(function (arr, i) {
        argsArray[i] = utils.Helper.modifyVsTestConsoleArgsForResponseFile(arr);
    });

    let vsTestArgsString: string = os.EOL + argsArray.join(os.EOL);
    if (!utils.Helper.isNullEmptyOrUndefined(vstestConfig.otherConsoleOptions)) {
        vsTestArgsString = vsTestArgsString + os.EOL + vstestConfig.otherConsoleOptions;
    }

    fs.appendFile(responseFile, vsTestArgsString, function (err) {
        if (err) {
            defer.reject(err);
        }
        defer.resolve(responseFile);
    });
    return defer.promise;
}

function getTestSelectorLocation(): string {
    return path.join(__dirname, 'TestSelector/TestSelector.exe');
}

function uploadTestResults(testResultsDirectory: string): Q.Promise<number> {
    const startTime = perf();
    let endTime;
    let elapsedTime;
    let definitionRunId: string;
    let resultFile: string;
    const defer = Q.defer<string>();
    let resultFiles;
    if (!utils.Helper.isNullOrWhitespace(testResultsDirectory)) {
        resultFiles = tl.findMatch(testResultsDirectory, path.join(testResultsDirectory, '*.trx'));
    }

    const selectortool = tl.tool(getTestSelectorLocation());
    selectortool.arg('UpdateTestResults');

    if (tiaConfig.context === 'CD') {
        definitionRunId = tl.getVariable('Release.ReleaseId');
    } else {
        definitionRunId = tl.getVariable('Build.BuildId');
    }

    if (resultFiles && resultFiles[0]) {
        resultFile = resultFiles[0];
    }

    return selectortool.exec({
        cwd: null,
        env: {
            'collectionurl': tl.getVariable('System.TeamFoundationCollectionUri'),
            'projectid': tl.getVariable('System.TeamProject'),
            'definitionrunid': definitionRunId,
            'token': tl.getEndpointAuthorizationParameter('SystemVssConnection', 'AccessToken', false),
            'resultfile': resultFile,
            'runidfile': tiaConfig.runIdFile,
            'context': tiaConfig.context,
            'AGENT_VERSION': tl.getVariable('AGENT.VERSION'),
            'VsTest_TaskInstanceIdentifier': vstestConfig.taskInstanceIdentifier
        },
        silent: null,
        failOnStdErr: null,
        ignoreReturnCode: null,
        outStream: null,
        errStream: null,
        windowsVerbatimArguments: null
    }).then(function (code) {
        endTime = perf();
        elapsedTime = endTime - startTime;
        console.log('##vso[task.logissue type=warning;SubTaskName=UploadTestResults;SubTaskDuration=' + elapsedTime + ']');
        tl.debug(tl.loc('UploadTestResultsPerfTime', elapsedTime));
        return code;
    }).catch(function (err) {
        return err;
    });
}

function generateResponseFile(discoveredTests: string, testCaseFilterOutputFile: string): Q.Promise<string> {
    const startTime = perf();
    let endTime: number;
    let elapsedTime: number;
    let definitionRunId: string;
    let title: string;
    let platformInput: string;
    let configurationInput: string;
    let useTestCaseFilterInResponseFile: string;
    const defer = Q.defer<string>();
    const respFile = path.join(os.tmpdir(), uuid.v1() + '.txt');
    tl.debug('Response file will be generated at ' + respFile);
    tl.debug('RunId file will be generated at ' + tiaConfig.runIdFile);
    const selectortool = tl.tool(getTestSelectorLocation());
    selectortool.arg('GetImpactedtests');

    if (tiaConfig.context === 'CD') {
        // Release context. Passing Release Id.
        definitionRunId = tl.getVariable('Release.ReleaseId');
    } else {
        // Build context. Passing build id.
        definitionRunId = tl.getVariable('Build.BuildId');
    }

    if (vstestConfig.buildPlatform) {
        platformInput = vstestConfig.buildPlatform;
    } else {
        platformInput = '';
    }

    if (vstestConfig.testRunTitle) {
        title = vstestConfig.testRunTitle;
    } else {
        title = '';
    }

    if (vstestConfig.buildConfig) {
        configurationInput = vstestConfig.buildConfig;
    } else {
        configurationInput = '';
    }

    if (tiaConfig.useTestCaseFilterInResponseFile && tiaConfig.useTestCaseFilterInResponseFile.toUpperCase() === 'TRUE') {
        useTestCaseFilterInResponseFile = 'true';
    } else {
        useTestCaseFilterInResponseFile = 'false';
    }

    selectortool.exec({
        cwd: null,
        env: {
            'collectionurl': tl.getVariable('System.TeamFoundationCollectionUri'),
            'projectid': tl.getVariable('System.TeamProject'),
            'definitionrunid': definitionRunId,
            'releaseuri': tl.getVariable('release.releaseUri'),
            'releaseenvuri': tl.getVariable('release.environmentUri'),
            'token': tl.getEndpointAuthorizationParameter('SystemVssConnection', 'AccessToken', false),
            'responsefilepath': respFile,
            'discoveredtestspath': discoveredTests,
            'runidfilepath': tiaConfig.runIdFile,
            'testruntitle': title,
            'baselinebuildfilepath': tiaConfig.baseLineBuildIdFile,
            'context': tiaConfig.context,
            'platform': platformInput,
            'configuration': configurationInput,
            'useTestCaseFilterInResponseFile': useTestCaseFilterInResponseFile,
            'testCaseFilterOutputFile': testCaseFilterOutputFile ? testCaseFilterOutputFile : "",
            'isCustomEngineEnabled': String(!utils.Helper.isNullOrWhitespace(tiaConfig.userMapFile)),
            'AGENT_VERSION': tl.getVariable('AGENT.VERSION'),
            'VsTest_TaskInstanceIdentifier': vstestConfig.taskInstanceIdentifier
        },
        silent: null,
        failOnStdErr: null,
        ignoreReturnCode: null,
        outStream: null,
        errStream: null,
        windowsVerbatimArguments: null
    })
        .then(function (code) {
            endTime = perf();
            elapsedTime = endTime - startTime;
            tl.debug(tl.loc('GenerateResponseFilePerfTime', elapsedTime));
            defer.resolve(respFile);
        })
        .fail(function (err) {
            defer.reject(err);
        });

    return defer.promise;
}

function executeVstest(testResultsDirectory: string, parallelRunSettingsFile: string, vsVersion: number, argsArray: string[], addOtherConsoleOptions: boolean): Q.Promise<number> {
    const defer = Q.defer<number>();
    const vstest = tl.tool(vstestConfig.vsTestVersionDetails.vstestExeLocation);
    addVstestArgs(argsArray, vstest);

    // Adding the other console options here
    //   => Because it should be added as ".line" inorder to pass multiple parameters
    //   => Parsing will be taken care by .line
    // https://github.com/Microsoft/vsts-task-lib/blob/master/node/docs/vsts-task-lib.md#toolrunnerToolRunnerline
    if (addOtherConsoleOptions && !utils.Helper.isNullEmptyOrUndefined(vstestConfig.otherConsoleOptions)) {
        vstest.line(vstestConfig.otherConsoleOptions);
    }

    //Re-calculate the results directory based on final runsettings and clean up again if required.
    resultsDirectory = getTestResultsDirectory(parallelRunSettingsFile, path.join(workingDirectory, 'TestResults'));
    tl.rmRF(resultsDirectory);
    tl.mkdirP(resultsDirectory);

    tl.cd(workingDirectory);
    const ignoreTestFailures = vstestConfig.ignoreVstestFailure && vstestConfig.ignoreVstestFailure.toLowerCase() === 'true';

    const execOptions: tr.IExecOptions = <any>{
        ignoreReturnCode: ignoreTestFailures,
        failOnStdErr: false,
        // In effect this will not be called as failOnStdErr is false
        // Keeping this code in case we want to change failOnStdErr
        errStream: new outStream.StringErrorWritable({ decodeStrings: false })
    };
    return vstest.exec(execOptions).then(function (code) {
        cleanUp(parallelRunSettingsFile);
        if (ignoreTestFailures === true) {
            return tl.TaskResult.Succeeded; // ignore failures.
        } else {
            return code;
        }
    }).catch(function (err) {
        cleanUp(parallelRunSettingsFile);
        tl.warning(tl.loc('VstestFailed'));
        if (ignoreTestFailures) {
            tl.warning(err);
            return tl.TaskResult.Succeeded;
        } else {
            utils.Helper.publishEventToCi(AreaCodes.EXECUTEVSTEST, err.message, 1005, true);
            tl.error(err);
            return tl.TaskResult.Failed;
        }
    });
}

function getVstestTestsListInternal(vsVersion: number, testCaseFilter: string, outputFile: string): Q.Promise<string> {
    const tempFile = outputFile;
    tl.debug('Discovered tests listed at: ' + tempFile);
    const argsArray: string[] = [];

    testAssemblyFiles.forEach(function (testAssembly) {
        let testAssemblyPath = testAssembly;
        if (utils.Constants.systemDefaultWorkingDirectory && !utils.Helper.pathExistsAsFile(testAssembly)) {
            const expandedPath = path.join(utils.Constants.systemDefaultWorkingDirectory, testAssembly);
            if (utils.Helper.pathExistsAsFile(expandedPath)) {
                testAssemblyPath = expandedPath;
            }
        }
        argsArray.push(testAssemblyPath);
    });

    tl.debug('The list of discovered tests is generated at ' + tempFile);

    argsArray.push('/ListFullyQualifiedTests');
    argsArray.push('/ListTestsTargetPath:' + tempFile);
    if (testCaseFilter) {
        argsArray.push('/TestCaseFilter:' + testCaseFilter);
    }
    if (vstestConfig.pathtoCustomTestAdapters) {
        if (utils.Helper.pathExistsAsDirectory(vstestConfig.pathtoCustomTestAdapters)) {
            argsArray.push('/TestAdapterPath:\"' + vstestConfig.pathtoCustomTestAdapters + '\"');
        } else {
            argsArray.push('/TestAdapterPath:\"' + path.dirname(vstestConfig.pathtoCustomTestAdapters) + '\"');
        }
    } else if (vstestConfig.testDropLocation && isTestAdapterPresent(vstestConfig.testDropLocation)) {
        argsArray.push('/TestAdapterPath:\"' + vstestConfig.testDropLocation + '\"');
    }

    if (vstestConfig.pathtoCustomTestAdapters && vstestConfig.pathtoCustomTestAdapters.toLowerCase().indexOf('usevsixextensions:true') !== -1) {
        argsArray.push('/UseVsixExtensions:true');
    }

    let vstest = tl.tool(vstestConfig.vsTestVersionDetails.vstestExeLocation);

    if (vsVersion === 14.0) {
        tl.debug('Visual studio 2015 selected. Selecting vstest.console.exe in task ');
        const vsTestPath = path.join(__dirname, 'TestSelector/14.0/vstest.console.exe') // Use private vstest as the changes to discover tests are not there in update3
        vstest = tl.tool(vsTestPath);
    }
    addVstestArgs(argsArray, vstest);

    // Adding the other console options here
    //   => Because it should be added as ".line" inorder to pass multiple parameters
    //   => Parsing will be taken care by .line
    // https://github.com/Microsoft/vsts-task-lib/blob/master/node/docs/vsts-task-lib.md#toolrunnerToolRunnerline
    if (!utils.Helper.isNullEmptyOrUndefined(vstestConfig.otherConsoleOptions)) {
        vstest.line(vstestConfig.otherConsoleOptions);
    }

    return vstest.exec(<tr.IExecOptions>{ failOnStdErr: true }).then(function (code) {
        return tempFile;
    }).catch(function (err) {
        tl.debug('Listing tests from VsTest failed.');
        utils.Helper.publishEventToCi(AreaCodes.GETVSTESTTESTSLISTINTERNAL, err.message, 1006, false);
        tl.error(err);
        return err;
    });
}

function getVstestTestsList(vsVersion: number): Q.Promise<string> {
    const tempFile = path.join(os.tmpdir(), uuid.v1() + '.txt');
    tl.debug('Discovered tests listed at: ' + tempFile);
    const argsArray: string[] = [];

    return getVstestTestsListInternal(vsVersion, vstestConfig.testcaseFilter, tempFile);
}

function uploadVstestDiagFile(): void {
    if (vstestConfig && vstestConfig.vstestDiagFile && utils.Helper.pathExistsAsFile(vstestConfig.vstestDiagFile)) {
        let stats = fs.statSync(vstestConfig.vstestDiagFile);
        tl.debug('Diag file exists. Size: ' + stats.size + ' Bytes');
        console.log('##vso[task.uploadfile]' + vstestConfig.vstestDiagFile);
    }
}

function discoverTestFromFilteredFilter(vsVersion: number, testCaseFilterFile: string, testCaseFilterOutput: string): Q.Promise<string> {
    if (utils.Helper.pathExistsAsFile(testCaseFilterFile)) {
        let filters = utils.Helper.readFileContentsSync(testCaseFilterFile, 'utf-8');
        return getVstestTestsListInternal(vsVersion, filters, testCaseFilterOutput);
    }
    else {
        Q.resolve('');
    }
}

function runVStest(testResultsDirectory: string, settingsFile: string, vsVersion: number): Q.Promise<tl.TaskResult> {
    if (isTiaAllowed()) {
        let testCaseFilterFile = "";
        let testCaseFilterOutput = "";
        if (tiaConfig.userMapFile) {
            testCaseFilterFile = path.join(os.tmpdir(), uuid.v1() + '.txt');
            testCaseFilterOutput = path.join(os.tmpdir(), uuid.v1() + '.txt');
        }

        let testselector = new testselectorinvoker.TestSelectorInvoker();
        let code = testselector.publishCodeChanges(tiaConfig, testCaseFilterFile, vstestConfig.taskInstanceIdentifier);
        if (code === 0) {
            return getVstestTestsList(vsVersion).then(function (listFile) {
                return discoverTestFromFilteredFilter(vsVersion, testCaseFilterFile, testCaseFilterOutput).then(function () {
                    return generateResponseFile(listFile, testCaseFilterOutput).then(function (responseFile) {
                        if (isEmptyResponseFile(responseFile)) {
                            tl.debug('Empty response file detected. All tests will be executed.');
                            return runVsTestAndUploadResults(testResultsDirectory, settingsFile, vsVersion, false);
                        } else {
                            return responseContainsNoTests(responseFile).then(function (noTestsAvailable) {
                                if (noTestsAvailable) {
                                    tl.debug('No tests impacted. Not running any tests.');
                                    return uploadTestResults('').then(function (code) {
                                        if (code !== 0) {
                                            utils.Helper.publishEventToCi(AreaCodes.UPLOADTESTRESULTS, ResultMessages.UPLOADTESTRESULTSRETURNED + code, 1011, false);
                                            return tl.TaskResult.Failed;
                                        }
                                        return tl.TaskResult.Succeeded;
                                    }).catch(function (err) {
                                        tl.debug('Test Run Updation failed!');
                                        utils.Helper.publishEventToCi(AreaCodes.UPLOADTESTRESULTS, ResultMessages.TESTRUNUPDATIONFAILED, 1012, false);
                                        tl.error(err);
                                        return tl.TaskResult.Failed;
                                    });
                                } else {
                                    return updateResponseFile(getVstestArguments(settingsFile, true), responseFile).then(function (updatedFile) {
                                        return runVsTestAndUploadResults(testResultsDirectory, settingsFile, vsVersion, true, updatedFile);
                                    }).catch(function (err) {
                                        utils.Helper.publishEventToCi(AreaCodes.UPDATERESPONSEFILE, err.message, 1017, false);
                                        tl.error(err);
                                        tl.warning(tl.loc('ErrorWhileUpdatingResponseFile', responseFile));
                                        return runVsTestAndUploadResults(testResultsDirectory, settingsFile, vsVersion, false);
                                    });
                                }
                            }).catch(function (err) {
                                utils.Helper.publishEventToCi(AreaCodes.RESPONSECONTAINSNOTESTS, err.message, 1023, false);
                                tl.error(err);
                                return tl.TaskResult.Failed;
                            });
                        }
                    }).catch(function (err) {
                        utils.Helper.publishEventToCi(AreaCodes.GENERATERESPONSEFILE, err.message, 1024, false);
                        tl.error(err);
                        tl.warning(tl.loc('ErrorWhileCreatingResponseFile'));
                        return runVsTestAndUploadResults(testResultsDirectory, settingsFile, vsVersion, false);
                    });
<<<<<<< HEAD
                });
            }).catch(function (err) {
                utils.Helper.publishEventToCi(AreaCodes.GETVSTESTTESTSLIST, err.message, 1027, false);
                tl.error(err);
                tl.warning(tl.loc('ErrorWhileListingDiscoveredTests'));
                return tl.TaskResult.Failed;
            });
        } else {
            tl.warning(tl.loc('ErrorWhilePublishingCodeChanges'));
            return executeVstest(testResultsDirectory, settingsFile, vsVersion, getVstestArguments(settingsFile, false), true).then(function (code) {
                publishTestResults(testResultsDirectory);
=======
            }
    } else {
        tl.debug('Non TIA mode of test execution');
        executeVstest(testResultsDirectory, settingsFile, vsVersion, getVstestArguments(settingsFile, false), true)
            .then(function (code) {
                if (code !== 0) {
                    utils.Helper.publishEventToCi(AreaCodes.UPLOADTESTRESULTS, ResultMessages.EXECUTEVSTESTRETURNED + code, 1030, true);
                }
                defer.resolve(code);
            })
            .fail(function (code) {
>>>>>>> 5268db8f
                if (code !== 0) {
                    utils.Helper.publishEventToCi(AreaCodes.UPLOADTESTRESULTS, ResultMessages.EXECUTEVSTESTRETURNED + code, 1028, false);
                    return tl.TaskResult.Failed;
                }
                return tl.TaskResult.Succeeded;
            }).catch(function (err) {
                utils.Helper.publishEventToCi(AreaCodes.UPLOADTESTRESULTS, ResultMessages.EXECUTEVSTESTRETURNED + code, 1029, false);
                tl.error(err);
                return tl.TaskResult.Failed;
            });
        }
    } else {
        tl.debug('Non TIA mode of test execution');
        return executeVstest(testResultsDirectory, settingsFile, vsVersion, getVstestArguments(settingsFile, false), true).then(function (code) {
            if (code !== 0) {
                utils.Helper.publishEventToCi(AreaCodes.UPLOADTESTRESULTS, ResultMessages.EXECUTEVSTESTRETURNED + code, 1030, false);
                return tl.TaskResult.Failed
            }
            return tl.TaskResult.Succeeded;
        }).catch(function (err) {
            utils.Helper.publishEventToCi(AreaCodes.UPLOADTESTRESULTS, err.message, 1031, false);
            tl.error(err);
            return tl.TaskResult.Failed;
        });
    }
}

function runVsTestAndUploadResults(testResultsDirectory: string, settingsFile: string, vsVersion: number, isResponseFileRun: boolean, updatedFile?: string): Q.Promise<tl.TaskResult> {
    var vstestArgs;

    if (isResponseFileRun) {
        vstestArgs = ['@' + updatedFile];
    }
    else {
        vstestArgs = getVstestArguments(settingsFile, false);
    }

    return executeVstest(testResultsDirectory, settingsFile, vsVersion, vstestArgs, !isResponseFileRun).then(function (vscode) {
        return uploadTestResults(testResultsDirectory).then(function (code) {
            if (vscode !== 0) {
                utils.Helper.publishEventToCi(AreaCodes.UPLOADTESTRESULTS, ResultMessages.EXECUTEVSTESTRETURNED + String(vscode), 1008, false);
                return tl.TaskResult.Failed;
            }
            if (code !== 0) {
                utils.Helper.publishEventToCi(AreaCodes.UPLOADTESTRESULTS, ResultMessages.UPLOADTESTRESULTSRETURNED + code, 1007, false);
                return tl.TaskResult.Failed;
            }
            return tl.TaskResult.Succeeded;
        }).catch(function (err) {
            tl.debug('Test Run Updation failed!');
            utils.Helper.publishEventToCi(AreaCodes.UPLOADTESTRESULTS, ResultMessages.TESTRUNUPDATIONFAILED, 1009, false);
            tl.error(err);
            return tl.TaskResult.Failed;
        }).finally(function () {
            tl.debug('Deleting the run id file' + tiaConfig.runIdFile);
            tl.rmRF(tiaConfig.runIdFile);
        });
    }).catch(function (err) {
        utils.Helper.publishEventToCi(AreaCodes.EXECUTEVSTEST, err.message, 1010, false);
        tl.error(err)
        return tl.TaskResult.Failed;
    });
}

function invokeVSTest(testResultsDirectory: string): Q.Promise<tl.TaskResult> {
    try {
        const disableTIA = tl.getVariable('DisableTestImpactAnalysis');
        if (disableTIA !== undefined && disableTIA.toLowerCase() === 'true') {
            tiaConfig.tiaEnabled = false;
        }

        if (tiaConfig.tiaEnabled && (vstestConfig.vsTestVersionDetails === null || !vstestConfig.vsTestVersionDetails.isTestImpactSupported())) {
            tl.warning(tl.loc('VstestTIANotSupported'));
            tiaConfig.tiaEnabled = false;
        }
    } catch (err) {
        utils.Helper.publishEventToCi(AreaCodes.TIACONFIG, err.message, 1032, false);
        tl.error(err.message);
        throw err;
    }

    // We need to use private data collector dll
    if (vstestConfig.vsTestVersionDetails !== null) {
        tiaConfig.useNewCollector = vstestConfig.vsTestVersionDetails.isPrivateDataCollectorNeededForTIA();
    }

    setRunInParallellIfApplicable();
    let newSettingsFile = vstestConfig.settingsFile;
    const vsVersion = vstestConfig.vsTestVersionDetails.majorVersion;

    if (newSettingsFile) {
        if (!utils.Helper.pathExistsAsFile(newSettingsFile)) {
            if (!tl.exist(newSettingsFile)) { // because this is filepath input build puts default path in the input. To avoid that we are checking this.
                utils.Helper.publishEventToCi(AreaCodes.TIACONFIG, 'InvalidSettingsFile', 1033, true);
                throw Error((tl.loc('InvalidSettingsFile', newSettingsFile)));
            }
        }
    }

<<<<<<< HEAD
    return settingsHelper.updateSettingsFileAsRequired(vstestConfig.settingsFile, vstestConfig.runInParallel, vstestConfig.tiaConfig, vsVersion, false, vstestConfig.overrideTestrunParameters, false).then(function (ret) {
        newSettingsFile = ret;
        return vsTestCall(testResultsDirectory, newSettingsFile, vsVersion);
    }).catch(function (err) {
        tl.debug(err);
=======
    try {
        settingsHelper.updateSettingsFileAsRequired(vstestConfig.settingsFile, vstestConfig.runInParallel, vstestConfig.tiaConfig, vstestConfig.vsTestVersionDetails, false, vstestConfig.overrideTestrunParameters, false).
            then(function (ret) {
                newSettingsFile = ret;
                runVStest(testResultsDirectory, newSettingsFile, vsVersion)
                    .then(function (code) {
                        if (code !== 0) {
                            utils.Helper.publishEventToCi(AreaCodes.INVOKEVSTEST, 'RunVStest returned ' + code, 1034, true);
                        }
                        defer.resolve(code);
                    })
                    .fail(function (code) {
                        if (code !== 0) {
                            utils.Helper.publishEventToCi(AreaCodes.INVOKEVSTEST, 'RunVStest returned ' + code, 1035, false);
                        }
                        defer.resolve(code);
                    });
            });
    } catch (error) {
        tl.warning(tl.loc('ErrorWhileUpdatingSettings'));
        tl.debug(error);
>>>>>>> 5268db8f
        //Should continue to run without the selected configurations.
        return vsTestCall(testResultsDirectory, newSettingsFile, vsVersion);
    });
}

function vsTestCall(testResultsDirectory, newSettingsFile, vsVersion): Q.Promise<tl.TaskResult> {
    return runVStest(testResultsDirectory, newSettingsFile, vsVersion).then(function (code) {
        if (code !== 0) {
            utils.Helper.publishEventToCi(AreaCodes.INVOKEVSTEST, 'RunVStest returned ' + code, 1036, false);
            return tl.TaskResult.Failed;
        }
        return tl.TaskResult.Succeeded;
    }).catch(function (err) {
        utils.Helper.publishEventToCi(AreaCodes.INVOKEVSTEST, err.message, 1037, false);
        tl.error(err);
        return tl.TaskResult.Failed;
    });
}

function publishTestResults(testResultsDirectory: string): void {
    if (testResultsDirectory) {
        const resultFiles = tl.findMatch(testResultsDirectory, path.join(testResultsDirectory, '*.trx'));

        if (resultFiles && resultFiles.length !== 0) {
            const tp = new tl.TestPublisher('VSTest');
            tp.publish(resultFiles, 'false', vstestConfig.buildPlatform, vstestConfig.buildConfig, vstestConfig.testRunTitle, vstestConfig.publishRunAttachments);
        } else {
            console.log('##vso[task.logissue type=warning;code=002003;]');
            tl.warning(tl.loc('NoResultsToPublish'));
        }
    }
}

function cleanUp(temporarySettingsFile: string): void {
    //cleanup the runsettings file
    if (temporarySettingsFile && vstestConfig.settingsFile !== temporarySettingsFile) {
        try {
            tl.rmRF(temporarySettingsFile);
        } catch (error) {
            //ignore. just cleanup.
        }
    }
}

function isTestAdapterPresent(rootDirectory: string): boolean {
    const adapterFiles = tl.findMatch(rootDirectory, '**\\*TestAdapter.dll');

    if (adapterFiles && adapterFiles.length !== 0) {
        return true;
    }
    return false;
}

function getTestResultsDirectory(settingsFile: string, defaultResultsDirectory: string): string {
    let resultDirectory = defaultResultsDirectory;

    if (!settingsFile || !utils.Helper.pathExistsAsFile(settingsFile)) {
        return resultDirectory;
    }

    try {
        const xmlContents = utils.Helper.readFileContentsSync(settingsFile, 'utf-8');
        const parser = new xml2js.Parser();

        parser.parseString(xmlContents, function (err, result) {
            if (!err && result.RunSettings && result.RunSettings.RunConfiguration && result.RunSettings.RunConfiguration[0] &&
                result.RunSettings.RunConfiguration[0].ResultsDirectory && result.RunSettings.RunConfiguration[0].ResultsDirectory[0].length > 0) {
                let runSettingsResultDirectory = result.RunSettings.RunConfiguration[0].ResultsDirectory[0];
                runSettingsResultDirectory = runSettingsResultDirectory.trim();

                if (runSettingsResultDirectory) {
                    // path.resolve will take care if the result directory given in settings files is not absolute.
                    resultDirectory = path.resolve(path.dirname(settingsFile), runSettingsResultDirectory);
                }
            }
        });
    } catch (error) {
        //In case of error return default directory.
        tl.debug(error);
        return resultDirectory;
    }

    return resultDirectory;
}

function setRunInParallellIfApplicable() {
    if (vstestConfig.runInParallel) {
        if (vstestConfig.vsTestVersionDetails != null && vstestConfig.vsTestVersionDetails.isRunInParallelSupported()) {
            return;
        }

        // 2015 Update3 needed for run in parallel.
        tl.warning(tl.loc('UpdateThreeOrHigherRequired'));
        vstestConfig.runInParallel = false;
    }
}

function isEmptyResponseFile(responseFile: string): boolean {
    if (utils.Helper.pathExistsAsFile(responseFile) && tl.stats(responseFile).size) {
        return false;
    }
    return true;
}

function isTiaAllowed(): boolean {
    if (tiaConfig.tiaEnabled && getTestSelectorLocation()) {
        return true;
    }
    return false;
}

function responseContainsNoTests(filePath: string): Q.Promise<boolean> {
    return utils.Helper.readFileContents(filePath, 'utf-8').then(function (resp) {
        if (resp === '/Tests:"' || resp === '/Tests:' || resp === '/TestCaseFilter:') {
            return true;
        } else {
            return false;
        }
    });
}<|MERGE_RESOLUTION|>--- conflicted
+++ resolved
@@ -70,7 +70,13 @@
                     publishTestResults(resultsDirectory);
                 }
                 uploadVstestDiagFile();
-                tl.setResult(code, tl.loc('VstestReturnCode', code));
+                if (code == tl.TaskResult.Failed) {
+                    tl.setResult(tl.TaskResult.Failed, tl.loc('VstestFailedReturnCode', code));
+                }
+                else {
+                    tl.setResult(tl.TaskResult.Succeeded, tl.loc('VstestPassedReturnCode', code));
+                }
+                
             } catch (error) {
                 uploadVstestDiagFile();
                 utils.Helper.publishEventToCi(AreaCodes.PUBLISHRESULTS, error.message, 1001, false);
@@ -175,8 +181,7 @@
     });
 }
 
-function updateResponseFile(argsArray: string[], responseFile: string): Q.Promise<string> {
-    const defer = Q.defer<string>();
+function updateResponseFile(argsArray: string[]): void {
     argsArray.forEach(function (arr, i) {
         argsArray[i] = utils.Helper.modifyVsTestConsoleArgsForResponseFile(arr);
     });
@@ -186,163 +191,11 @@
         vsTestArgsString = vsTestArgsString + os.EOL + vstestConfig.otherConsoleOptions;
     }
 
-    fs.appendFile(responseFile, vsTestArgsString, function (err) {
-        if (err) {
-            defer.reject(err);
-        }
-        defer.resolve(responseFile);
-    });
-    return defer.promise;
+    fs.appendFileSync(tiaConfig.responseFile, vsTestArgsString);
 }
 
 function getTestSelectorLocation(): string {
     return path.join(__dirname, 'TestSelector/TestSelector.exe');
-}
-
-function uploadTestResults(testResultsDirectory: string): Q.Promise<number> {
-    const startTime = perf();
-    let endTime;
-    let elapsedTime;
-    let definitionRunId: string;
-    let resultFile: string;
-    const defer = Q.defer<string>();
-    let resultFiles;
-    if (!utils.Helper.isNullOrWhitespace(testResultsDirectory)) {
-        resultFiles = tl.findMatch(testResultsDirectory, path.join(testResultsDirectory, '*.trx'));
-    }
-
-    const selectortool = tl.tool(getTestSelectorLocation());
-    selectortool.arg('UpdateTestResults');
-
-    if (tiaConfig.context === 'CD') {
-        definitionRunId = tl.getVariable('Release.ReleaseId');
-    } else {
-        definitionRunId = tl.getVariable('Build.BuildId');
-    }
-
-    if (resultFiles && resultFiles[0]) {
-        resultFile = resultFiles[0];
-    }
-
-    return selectortool.exec({
-        cwd: null,
-        env: {
-            'collectionurl': tl.getVariable('System.TeamFoundationCollectionUri'),
-            'projectid': tl.getVariable('System.TeamProject'),
-            'definitionrunid': definitionRunId,
-            'token': tl.getEndpointAuthorizationParameter('SystemVssConnection', 'AccessToken', false),
-            'resultfile': resultFile,
-            'runidfile': tiaConfig.runIdFile,
-            'context': tiaConfig.context,
-            'AGENT_VERSION': tl.getVariable('AGENT.VERSION'),
-            'VsTest_TaskInstanceIdentifier': vstestConfig.taskInstanceIdentifier
-        },
-        silent: null,
-        failOnStdErr: null,
-        ignoreReturnCode: null,
-        outStream: null,
-        errStream: null,
-        windowsVerbatimArguments: null
-    }).then(function (code) {
-        endTime = perf();
-        elapsedTime = endTime - startTime;
-        console.log('##vso[task.logissue type=warning;SubTaskName=UploadTestResults;SubTaskDuration=' + elapsedTime + ']');
-        tl.debug(tl.loc('UploadTestResultsPerfTime', elapsedTime));
-        return code;
-    }).catch(function (err) {
-        return err;
-    });
-}
-
-function generateResponseFile(discoveredTests: string, testCaseFilterOutputFile: string): Q.Promise<string> {
-    const startTime = perf();
-    let endTime: number;
-    let elapsedTime: number;
-    let definitionRunId: string;
-    let title: string;
-    let platformInput: string;
-    let configurationInput: string;
-    let useTestCaseFilterInResponseFile: string;
-    const defer = Q.defer<string>();
-    const respFile = path.join(os.tmpdir(), uuid.v1() + '.txt');
-    tl.debug('Response file will be generated at ' + respFile);
-    tl.debug('RunId file will be generated at ' + tiaConfig.runIdFile);
-    const selectortool = tl.tool(getTestSelectorLocation());
-    selectortool.arg('GetImpactedtests');
-
-    if (tiaConfig.context === 'CD') {
-        // Release context. Passing Release Id.
-        definitionRunId = tl.getVariable('Release.ReleaseId');
-    } else {
-        // Build context. Passing build id.
-        definitionRunId = tl.getVariable('Build.BuildId');
-    }
-
-    if (vstestConfig.buildPlatform) {
-        platformInput = vstestConfig.buildPlatform;
-    } else {
-        platformInput = '';
-    }
-
-    if (vstestConfig.testRunTitle) {
-        title = vstestConfig.testRunTitle;
-    } else {
-        title = '';
-    }
-
-    if (vstestConfig.buildConfig) {
-        configurationInput = vstestConfig.buildConfig;
-    } else {
-        configurationInput = '';
-    }
-
-    if (tiaConfig.useTestCaseFilterInResponseFile && tiaConfig.useTestCaseFilterInResponseFile.toUpperCase() === 'TRUE') {
-        useTestCaseFilterInResponseFile = 'true';
-    } else {
-        useTestCaseFilterInResponseFile = 'false';
-    }
-
-    selectortool.exec({
-        cwd: null,
-        env: {
-            'collectionurl': tl.getVariable('System.TeamFoundationCollectionUri'),
-            'projectid': tl.getVariable('System.TeamProject'),
-            'definitionrunid': definitionRunId,
-            'releaseuri': tl.getVariable('release.releaseUri'),
-            'releaseenvuri': tl.getVariable('release.environmentUri'),
-            'token': tl.getEndpointAuthorizationParameter('SystemVssConnection', 'AccessToken', false),
-            'responsefilepath': respFile,
-            'discoveredtestspath': discoveredTests,
-            'runidfilepath': tiaConfig.runIdFile,
-            'testruntitle': title,
-            'baselinebuildfilepath': tiaConfig.baseLineBuildIdFile,
-            'context': tiaConfig.context,
-            'platform': platformInput,
-            'configuration': configurationInput,
-            'useTestCaseFilterInResponseFile': useTestCaseFilterInResponseFile,
-            'testCaseFilterOutputFile': testCaseFilterOutputFile ? testCaseFilterOutputFile : "",
-            'isCustomEngineEnabled': String(!utils.Helper.isNullOrWhitespace(tiaConfig.userMapFile)),
-            'AGENT_VERSION': tl.getVariable('AGENT.VERSION'),
-            'VsTest_TaskInstanceIdentifier': vstestConfig.taskInstanceIdentifier
-        },
-        silent: null,
-        failOnStdErr: null,
-        ignoreReturnCode: null,
-        outStream: null,
-        errStream: null,
-        windowsVerbatimArguments: null
-    })
-        .then(function (code) {
-            endTime = perf();
-            elapsedTime = endTime - startTime;
-            tl.debug(tl.loc('GenerateResponseFilePerfTime', elapsedTime));
-            defer.resolve(respFile);
-        })
-        .fail(function (err) {
-            defer.reject(err);
-        });
-
-    return defer.promise;
 }
 
 function executeVstest(testResultsDirectory: string, parallelRunSettingsFile: string, vsVersion: number, argsArray: string[], addOtherConsoleOptions: boolean): Q.Promise<number> {
@@ -394,71 +247,83 @@
     });
 }
 
-function getVstestTestsListInternal(vsVersion: number, testCaseFilter: string, outputFile: string): Q.Promise<string> {
+function getVstestTestsListInternal(vsVersion: number, testCaseFilter: string, outputFile: string): string {
     const tempFile = outputFile;
     tl.debug('Discovered tests listed at: ' + tempFile);
     const argsArray: string[] = [];
 
-    testAssemblyFiles.forEach(function (testAssembly) {
-        let testAssemblyPath = testAssembly;
-        if (utils.Constants.systemDefaultWorkingDirectory && !utils.Helper.pathExistsAsFile(testAssembly)) {
-            const expandedPath = path.join(utils.Constants.systemDefaultWorkingDirectory, testAssembly);
-            if (utils.Helper.pathExistsAsFile(expandedPath)) {
-                testAssemblyPath = expandedPath;
-            }
-        }
-        argsArray.push(testAssemblyPath);
-    });
-
-    tl.debug('The list of discovered tests is generated at ' + tempFile);
-
-    argsArray.push('/ListFullyQualifiedTests');
-    argsArray.push('/ListTestsTargetPath:' + tempFile);
-    if (testCaseFilter) {
-        argsArray.push('/TestCaseFilter:' + testCaseFilter);
-    }
-    if (vstestConfig.pathtoCustomTestAdapters) {
-        if (utils.Helper.pathExistsAsDirectory(vstestConfig.pathtoCustomTestAdapters)) {
-            argsArray.push('/TestAdapterPath:\"' + vstestConfig.pathtoCustomTestAdapters + '\"');
-        } else {
-            argsArray.push('/TestAdapterPath:\"' + path.dirname(vstestConfig.pathtoCustomTestAdapters) + '\"');
-        }
-    } else if (vstestConfig.testDropLocation && isTestAdapterPresent(vstestConfig.testDropLocation)) {
-        argsArray.push('/TestAdapterPath:\"' + vstestConfig.testDropLocation + '\"');
-    }
-
-    if (vstestConfig.pathtoCustomTestAdapters && vstestConfig.pathtoCustomTestAdapters.toLowerCase().indexOf('usevsixextensions:true') !== -1) {
-        argsArray.push('/UseVsixExtensions:true');
-    }
-
-    let vstest = tl.tool(vstestConfig.vsTestVersionDetails.vstestExeLocation);
-
-    if (vsVersion === 14.0) {
-        tl.debug('Visual studio 2015 selected. Selecting vstest.console.exe in task ');
-        const vsTestPath = path.join(__dirname, 'TestSelector/14.0/vstest.console.exe') // Use private vstest as the changes to discover tests are not there in update3
-        vstest = tl.tool(vsTestPath);
-    }
-    addVstestArgs(argsArray, vstest);
-
-    // Adding the other console options here
-    //   => Because it should be added as ".line" inorder to pass multiple parameters
-    //   => Parsing will be taken care by .line
-    // https://github.com/Microsoft/vsts-task-lib/blob/master/node/docs/vsts-task-lib.md#toolrunnerToolRunnerline
-    if (!utils.Helper.isNullEmptyOrUndefined(vstestConfig.otherConsoleOptions)) {
-        vstest.line(vstestConfig.otherConsoleOptions);
-    }
-
-    return vstest.exec(<tr.IExecOptions>{ failOnStdErr: true }).then(function (code) {
+    try {
+        testAssemblyFiles.forEach(function (testAssembly) {
+            let testAssemblyPath = testAssembly;
+            if (utils.Constants.systemDefaultWorkingDirectory && !utils.Helper.pathExistsAsFile(testAssembly)) {
+                const expandedPath = path.join(utils.Constants.systemDefaultWorkingDirectory, testAssembly);
+                if (utils.Helper.pathExistsAsFile(expandedPath)) {
+                    testAssemblyPath = expandedPath;
+                }
+            }
+            argsArray.push(testAssemblyPath);
+        });
+
+        tl.debug('The list of discovered tests is generated at ' + tempFile);
+
+        argsArray.push('/ListFullyQualifiedTests');
+        argsArray.push('/ListTestsTargetPath:' + tempFile);
+        if (testCaseFilter) {
+            argsArray.push('/TestCaseFilter:' + testCaseFilter);
+        }
+        if (vstestConfig.pathtoCustomTestAdapters) {
+            if (utils.Helper.pathExistsAsDirectory(vstestConfig.pathtoCustomTestAdapters)) {
+                argsArray.push('/TestAdapterPath:\"' + vstestConfig.pathtoCustomTestAdapters + '\"');
+            } else {
+                argsArray.push('/TestAdapterPath:\"' + path.dirname(vstestConfig.pathtoCustomTestAdapters) + '\"');
+            }
+        } else if (vstestConfig.testDropLocation && isTestAdapterPresent(vstestConfig.testDropLocation)) {
+            argsArray.push('/TestAdapterPath:\"' + vstestConfig.testDropLocation + '\"');
+        }
+
+        if (vstestConfig.pathtoCustomTestAdapters && vstestConfig.pathtoCustomTestAdapters.toLowerCase().indexOf('usevsixextensions:true') !== -1) {
+            argsArray.push('/UseVsixExtensions:true');
+        }
+
+        let vstest = tl.tool(vstestConfig.vsTestVersionDetails.vstestExeLocation);
+
+        if (vsVersion === 14.0) {
+            tl.debug('Visual studio 2015 selected. Selecting vstest.console.exe in task ');
+            const vsTestPath = path.join(__dirname, 'TestSelector/14.0/vstest.console.exe') // Use private vstest as the changes to discover tests are not there in update3
+            vstest = tl.tool(vsTestPath);
+        }
+        addVstestArgs(argsArray, vstest);
+
+        // Adding the other console options here
+        //   => Because it should be added as ".line" inorder to pass multiple parameters
+        //   => Parsing will be taken care by .line
+        // https://github.com/Microsoft/vsts-task-lib/blob/master/node/docs/vsts-task-lib.md#toolrunnerToolRunnerline
+        if (!utils.Helper.isNullEmptyOrUndefined(vstestConfig.otherConsoleOptions)) {
+            vstest.line(vstestConfig.otherConsoleOptions);
+        }
+
+        var vstestExecutionResult = vstest.execSync(<tr.IExecSyncOptions>{ cwd: workingDirectory });
+
+        if (vstestExecutionResult.code != 0)
+        {
+            tl.debug('Listing tests from VsTest failed.');
+            tl.error(vstestExecutionResult.error? vstestExecutionResult.error.message : vstestExecutionResult.stderr);
+            utils.Helper.publishEventToCi(AreaCodes.GETVSTESTTESTSLISTINTERNAL, vstestExecutionResult.error? vstestExecutionResult.error.message : vstestExecutionResult.stderr, 1006, false);
+            return vstestExecutionResult.error? vstestExecutionResult.error.message : vstestExecutionResult.stderr;
+        }
+
+        console.log(vstestExecutionResult.stdout);
         return tempFile;
-    }).catch(function (err) {
-        tl.debug('Listing tests from VsTest failed.');
-        utils.Helper.publishEventToCi(AreaCodes.GETVSTESTTESTSLISTINTERNAL, err.message, 1006, false);
+    }
+    catch (err) {
+        utils.Helper.publishEventToCi(AreaCodes.GETVSTESTTESTSLIST, err.message, 1027, false);
         tl.error(err);
-        return err;
-    });
-}
-
-function getVstestTestsList(vsVersion: number): Q.Promise<string> {
+        tl.warning(tl.loc('ErrorWhileListingDiscoveredTests'));
+        throw err;
+    }
+}
+
+function getVstestTestsList(vsVersion: number): string {
     const tempFile = path.join(os.tmpdir(), uuid.v1() + '.txt');
     tl.debug('Discovered tests listed at: ' + tempFile);
     const argsArray: string[] = [];
@@ -474,13 +339,10 @@
     }
 }
 
-function discoverTestFromFilteredFilter(vsVersion: number, testCaseFilterFile: string, testCaseFilterOutput: string): Q.Promise<string> {
+function discoverTestFromFilteredFilter(vsVersion: number, testCaseFilterFile: string, testCaseFilterOutput: string): string {
     if (utils.Helper.pathExistsAsFile(testCaseFilterFile)) {
         let filters = utils.Helper.readFileContentsSync(testCaseFilterFile, 'utf-8');
         return getVstestTestsListInternal(vsVersion, filters, testCaseFilterOutput);
-    }
-    else {
-        Q.resolve('');
     }
 }
 
@@ -488,6 +350,7 @@
     if (isTiaAllowed()) {
         let testCaseFilterFile = "";
         let testCaseFilterOutput = "";
+        let listFile = "";
         if (tiaConfig.userMapFile) {
             testCaseFilterFile = path.join(os.tmpdir(), uuid.v1() + '.txt');
             testCaseFilterOutput = path.join(os.tmpdir(), uuid.v1() + '.txt');
@@ -496,75 +359,61 @@
         let testselector = new testselectorinvoker.TestSelectorInvoker();
         let code = testselector.publishCodeChanges(tiaConfig, testCaseFilterFile, vstestConfig.taskInstanceIdentifier);
         if (code === 0) {
-            return getVstestTestsList(vsVersion).then(function (listFile) {
-                return discoverTestFromFilteredFilter(vsVersion, testCaseFilterFile, testCaseFilterOutput).then(function () {
-                    return generateResponseFile(listFile, testCaseFilterOutput).then(function (responseFile) {
-                        if (isEmptyResponseFile(responseFile)) {
-                            tl.debug('Empty response file detected. All tests will be executed.');
+            try{                
+                listFile = getVstestTestsList(vsVersion); 
+                discoverTestFromFilteredFilter(vsVersion, testCaseFilterFile, testCaseFilterOutput);
+
+                try {
+                    testselector.generateResponseFile(tiaConfig, vstestConfig, listFile, testCaseFilterOutput);
+                }
+                catch (err) {
+                    utils.Helper.publishEventToCi(AreaCodes.GENERATERESPONSEFILE, err.message, 1024, false);
+                    tl.error(err);
+                    tl.warning(tl.loc('ErrorWhileCreatingResponseFile'));
+                    return runVsTestAndUploadResults(testResultsDirectory, settingsFile, vsVersion, false);
+                }
+
+                if (isEmptyResponseFile(tiaConfig.responseFile)) {
+                    tl.debug('Empty response file detected. All tests will be executed.');
+                    return runVsTestAndUploadResults(testResultsDirectory, settingsFile, vsVersion, false);
+                }
+                else
+                {
+                    if (responseContainsNoTests(tiaConfig.responseFile)) {
+                        tl.debug('No tests impacted. Not running any tests.');
+                        let updateTestResultsOutputCode = testselector.uploadTestResults(tiaConfig, vstestConfig, '');
+                        if (updateTestResultsOutputCode !== 0) {
+                            utils.Helper.publishEventToCi(AreaCodes.UPLOADTESTRESULTS, ResultMessages.UPLOADTESTRESULTSRETURNED + code, 1011, false);
+                            return Q.resolve(tl.TaskResult.Failed);
+                        }
+                        return Q.resolve(tl.TaskResult.Succeeded);
+                    }
+                    else {
+                        try {
+                            updateResponseFile(getVstestArguments(settingsFile, true));
+                        }
+                        catch (err) {
+                            utils.Helper.publishEventToCi(AreaCodes.UPDATERESPONSEFILE, err.message, 1017, false);
+                            tl.error(err);
+                            tl.warning(tl.loc('ErrorWhileUpdatingResponseFile', tiaConfig.responseFile));
                             return runVsTestAndUploadResults(testResultsDirectory, settingsFile, vsVersion, false);
-                        } else {
-                            return responseContainsNoTests(responseFile).then(function (noTestsAvailable) {
-                                if (noTestsAvailable) {
-                                    tl.debug('No tests impacted. Not running any tests.');
-                                    return uploadTestResults('').then(function (code) {
-                                        if (code !== 0) {
-                                            utils.Helper.publishEventToCi(AreaCodes.UPLOADTESTRESULTS, ResultMessages.UPLOADTESTRESULTSRETURNED + code, 1011, false);
-                                            return tl.TaskResult.Failed;
-                                        }
-                                        return tl.TaskResult.Succeeded;
-                                    }).catch(function (err) {
-                                        tl.debug('Test Run Updation failed!');
-                                        utils.Helper.publishEventToCi(AreaCodes.UPLOADTESTRESULTS, ResultMessages.TESTRUNUPDATIONFAILED, 1012, false);
-                                        tl.error(err);
-                                        return tl.TaskResult.Failed;
-                                    });
-                                } else {
-                                    return updateResponseFile(getVstestArguments(settingsFile, true), responseFile).then(function (updatedFile) {
-                                        return runVsTestAndUploadResults(testResultsDirectory, settingsFile, vsVersion, true, updatedFile);
-                                    }).catch(function (err) {
-                                        utils.Helper.publishEventToCi(AreaCodes.UPDATERESPONSEFILE, err.message, 1017, false);
-                                        tl.error(err);
-                                        tl.warning(tl.loc('ErrorWhileUpdatingResponseFile', responseFile));
-                                        return runVsTestAndUploadResults(testResultsDirectory, settingsFile, vsVersion, false);
-                                    });
-                                }
-                            }).catch(function (err) {
-                                utils.Helper.publishEventToCi(AreaCodes.RESPONSECONTAINSNOTESTS, err.message, 1023, false);
-                                tl.error(err);
-                                return tl.TaskResult.Failed;
-                            });
                         }
-                    }).catch(function (err) {
-                        utils.Helper.publishEventToCi(AreaCodes.GENERATERESPONSEFILE, err.message, 1024, false);
-                        tl.error(err);
-                        tl.warning(tl.loc('ErrorWhileCreatingResponseFile'));
-                        return runVsTestAndUploadResults(testResultsDirectory, settingsFile, vsVersion, false);
-                    });
-<<<<<<< HEAD
-                });
-            }).catch(function (err) {
-                utils.Helper.publishEventToCi(AreaCodes.GETVSTESTTESTSLIST, err.message, 1027, false);
-                tl.error(err);
-                tl.warning(tl.loc('ErrorWhileListingDiscoveredTests'));
-                return tl.TaskResult.Failed;
-            });
-        } else {
+
+                        return runVsTestAndUploadResults(testResultsDirectory, settingsFile, vsVersion, true, tiaConfig.responseFile);
+                    }
+                }
+            }
+            catch (err)
+            {
+                // The errors and logging tasks are handled in individual calls before
+                // Just failing the task here
+                return Q.resolve(tl.TaskResult.Failed);
+            }
+        }
+        else{
             tl.warning(tl.loc('ErrorWhilePublishingCodeChanges'));
             return executeVstest(testResultsDirectory, settingsFile, vsVersion, getVstestArguments(settingsFile, false), true).then(function (code) {
                 publishTestResults(testResultsDirectory);
-=======
-            }
-    } else {
-        tl.debug('Non TIA mode of test execution');
-        executeVstest(testResultsDirectory, settingsFile, vsVersion, getVstestArguments(settingsFile, false), true)
-            .then(function (code) {
-                if (code !== 0) {
-                    utils.Helper.publishEventToCi(AreaCodes.UPLOADTESTRESULTS, ResultMessages.EXECUTEVSTESTRETURNED + code, 1030, true);
-                }
-                defer.resolve(code);
-            })
-            .fail(function (code) {
->>>>>>> 5268db8f
                 if (code !== 0) {
                     utils.Helper.publishEventToCi(AreaCodes.UPLOADTESTRESULTS, ResultMessages.EXECUTEVSTESTRETURNED + code, 1028, false);
                     return tl.TaskResult.Failed;
@@ -576,7 +425,8 @@
                 return tl.TaskResult.Failed;
             });
         }
-    } else {
+    }
+    else {
         tl.debug('Non TIA mode of test execution');
         return executeVstest(testResultsDirectory, settingsFile, vsVersion, getVstestArguments(settingsFile, false), true).then(function (code) {
             if (code !== 0) {
@@ -589,11 +439,12 @@
             tl.error(err);
             return tl.TaskResult.Failed;
         });
-    }
+    }  
 }
 
 function runVsTestAndUploadResults(testResultsDirectory: string, settingsFile: string, vsVersion: number, isResponseFileRun: boolean, updatedFile?: string): Q.Promise<tl.TaskResult> {
     var vstestArgs;
+    let testselector = new testselectorinvoker.TestSelectorInvoker();
 
     if (isResponseFileRun) {
         vstestArgs = ['@' + updatedFile];
@@ -603,25 +454,17 @@
     }
 
     return executeVstest(testResultsDirectory, settingsFile, vsVersion, vstestArgs, !isResponseFileRun).then(function (vscode) {
-        return uploadTestResults(testResultsDirectory).then(function (code) {
-            if (vscode !== 0) {
-                utils.Helper.publishEventToCi(AreaCodes.UPLOADTESTRESULTS, ResultMessages.EXECUTEVSTESTRETURNED + String(vscode), 1008, false);
-                return tl.TaskResult.Failed;
-            }
-            if (code !== 0) {
-                utils.Helper.publishEventToCi(AreaCodes.UPLOADTESTRESULTS, ResultMessages.UPLOADTESTRESULTSRETURNED + code, 1007, false);
-                return tl.TaskResult.Failed;
-            }
-            return tl.TaskResult.Succeeded;
-        }).catch(function (err) {
-            tl.debug('Test Run Updation failed!');
-            utils.Helper.publishEventToCi(AreaCodes.UPLOADTESTRESULTS, ResultMessages.TESTRUNUPDATIONFAILED, 1009, false);
-            tl.error(err);
-            return tl.TaskResult.Failed;
-        }).finally(function () {
-            tl.debug('Deleting the run id file' + tiaConfig.runIdFile);
-            tl.rmRF(tiaConfig.runIdFile);
-        });
+        let updateTestResultsOutputCode = testselector.uploadTestResults(tiaConfig, vstestConfig, testResultsDirectory);
+        if (updateTestResultsOutputCode !== 0) {
+            utils.Helper.publishEventToCi(AreaCodes.UPLOADTESTRESULTS, ResultMessages.UPLOADTESTRESULTSRETURNED + updateTestResultsOutputCode, 1011, false);
+            return Q.resolve(tl.TaskResult.Failed);
+        }
+        if (vscode !== 0)
+        {
+            utils.Helper.publishEventToCi(AreaCodes.EXECUTEVSTEST, ResultMessages.EXECUTEVSTESTRETURNED + vscode, 1010, false);
+            return Q.resolve(tl.TaskResult.Failed);
+        }
+        return Q.resolve(tl.TaskResult.Succeeded);    
     }).catch(function (err) {
         utils.Helper.publishEventToCi(AreaCodes.EXECUTEVSTEST, err.message, 1010, false);
         tl.error(err)
@@ -664,38 +507,14 @@
         }
     }
 
-<<<<<<< HEAD
-    return settingsHelper.updateSettingsFileAsRequired(vstestConfig.settingsFile, vstestConfig.runInParallel, vstestConfig.tiaConfig, vsVersion, false, vstestConfig.overrideTestrunParameters, false).then(function (ret) {
-        newSettingsFile = ret;
+    try {
+        newSettingsFile = settingsHelper.updateSettingsFileAsRequired(vstestConfig.settingsFile, vstestConfig.runInParallel, vstestConfig.tiaConfig, vstestConfig.vsTestVersionDetails, false, vstestConfig.overrideTestrunParameters, false);
         return vsTestCall(testResultsDirectory, newSettingsFile, vsVersion);
-    }).catch(function (err) {
-        tl.debug(err);
-=======
-    try {
-        settingsHelper.updateSettingsFileAsRequired(vstestConfig.settingsFile, vstestConfig.runInParallel, vstestConfig.tiaConfig, vstestConfig.vsTestVersionDetails, false, vstestConfig.overrideTestrunParameters, false).
-            then(function (ret) {
-                newSettingsFile = ret;
-                runVStest(testResultsDirectory, newSettingsFile, vsVersion)
-                    .then(function (code) {
-                        if (code !== 0) {
-                            utils.Helper.publishEventToCi(AreaCodes.INVOKEVSTEST, 'RunVStest returned ' + code, 1034, true);
-                        }
-                        defer.resolve(code);
-                    })
-                    .fail(function (code) {
-                        if (code !== 0) {
-                            utils.Helper.publishEventToCi(AreaCodes.INVOKEVSTEST, 'RunVStest returned ' + code, 1035, false);
-                        }
-                        defer.resolve(code);
-                    });
-            });
-    } catch (error) {
-        tl.warning(tl.loc('ErrorWhileUpdatingSettings'));
-        tl.debug(error);
->>>>>>> 5268db8f
+    }
+    catch(err) {        
         //Should continue to run without the selected configurations.
         return vsTestCall(testResultsDirectory, newSettingsFile, vsVersion);
-    });
+    }
 }
 
 function vsTestCall(testResultsDirectory, newSettingsFile, vsVersion): Q.Promise<tl.TaskResult> {
@@ -804,12 +623,18 @@
     return false;
 }
 
-function responseContainsNoTests(filePath: string): Q.Promise<boolean> {
-    return utils.Helper.readFileContents(filePath, 'utf-8').then(function (resp) {
+function responseContainsNoTests(filePath: string): boolean {
+    try {
+        let resp = utils.Helper.readFileContentsSync(filePath, 'utf-8');    
         if (resp === '/Tests:"' || resp === '/Tests:' || resp === '/TestCaseFilter:') {
             return true;
         } else {
             return false;
         }
-    });
+    }
+    catch (err) {
+        utils.Helper.publishEventToCi(AreaCodes.RESPONSECONTAINSNOTESTS, err.message, 1023, false);
+        tl.error(err);
+        throw err;
+    }
 }