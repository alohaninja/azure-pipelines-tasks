{
  "loc.friendlyName": "Gradle",
  "loc.helpMarkDown": "[More Information](http://go.microsoft.com/fwlink/?LinkID=613720)",
  "loc.description": "Build using a Gradle wrapper script",
  "loc.instanceNameFormat": "gradlew $(tasks)",
  "loc.group.displayName.junitTestResults": "JUnit Test Results",
  "loc.group.displayName.codeCoverage": "Code Coverage",
  "loc.group.displayName.advanced": "Advanced",
  "loc.group.displayName.CodeAnalysis": "Code Analysis",
  "loc.input.label.wrapperScript": "Gradle Wrapper",
  "loc.input.help.wrapperScript": "Relative path from the repository root to the Gradle Wrapper script.",
  "loc.input.label.options": "Options",
  "loc.input.label.tasks": "Tasks",
  "loc.input.label.cwd": "Working Directory",
  "loc.input.help.cwd": "Working directory in which to run the Gradle build. If not specified, the repository root directory is used.",
  "loc.input.label.publishJUnitResults": "Publish to TFS/Team Services",
  "loc.input.help.publishJUnitResults": "Select this option to publish JUnit test results produced by the Gradle build to TFS/Team Services. Each test results file matching `Test Results Files` will be published as a test run in TFS/Team Services.",
  "loc.input.label.testResultsFiles": "Test Results Files",
  "loc.input.help.testResultsFiles": "Test results files path. Wildcards can be used. For example, `**/TEST-*.xml` for all XML files whose name starts with TEST-.",
  "loc.input.label.testRunTitle": "Test Run Title",
  "loc.input.help.testRunTitle": "Provide a name for the test run.",
  "loc.input.label.codeCoverageTool": "Code Coverage Tool",
  "loc.input.help.codeCoverageTool": "Select the code coverage tool.",
  "loc.input.label.classFilesDirectories": "Class Files Directories",
  "loc.input.help.classFilesDirectories": "Comma-separated list of directories containing class files and archive files (JAR, WAR, etc.). Code coverage is reported for class files in these directories. Normally, classes under `build/classes/main` are searched, which is the default class directory for Gradle builds",
  "loc.input.label.classFilter": "Class Inclusion/Exclusion Filters",
  "loc.input.help.classFilter": "Comma-separated list of filters to include or exclude classes from collecting code coverage. For example: +:com.*,+:org.*,-:my.app*.*.",
  "loc.input.label.javaHomeSelection": "Set JAVA_HOME by",
  "loc.input.help.javaHomeSelection": "Sets JAVA_HOME either by selecting a JDK version that will be discovered during builds or by manually entering a JDK path.",
  "loc.input.label.jdkVersion": "JDK Version",
  "loc.input.help.jdkVersion": "Will attempt to discover the path to the selected JDK version and set JAVA_HOME accordingly.",
  "loc.input.label.jdkUserInputPath": "JDK Path",
  "loc.input.help.jdkUserInputPath": "Sets JAVA_HOME to the given path.",
  "loc.input.label.jdkArchitecture": "JDK Architecture",
  "loc.input.help.jdkArchitecture": "Optionally supply the architecture (x86, x64) of the JDK.",
  "loc.input.label.sqAnalysisEnabled": "Run SonarQube Analysis",
  "loc.input.help.sqAnalysisEnabled": "Run a [SonarQube analysis](http://go.microsoft.com/fwlink/?LinkID=708598) after executing the current goals. 'install' or 'package' goals should be executed first.",
  "loc.input.label.sqConnectedServiceName": "SonarQube Endpoint",
  "loc.input.help.sqConnectedServiceName": "The endpoint that specifies the SonarQube server to use",
  "loc.input.label.sqProjectName": "SonarQube Project Name",
<<<<<<< HEAD
  "loc.input.help.sqProjectName": "The SonarQube project name, i.e. sonar.projectName. If not set, the plugin will select its own default. See: http://docs.sonarqube.org/display/SCAN/Analyzing+with+SonarQube+Scanner+for+Gradle",
  "loc.input.label.sqProjectKey": "SonarQube Project Key",
  "loc.input.help.sqProjectKey": "The SonarQube project unique key, i.e. sonar.projectKey. If not set, the plugin will select its own default. See: http://docs.sonarqube.org/display/SCAN/Analyzing+with+SonarQube+Scanner+for+Gradle",
  "loc.input.label.sqProjectVersion": "SonarQube Project Version",
  "loc.input.help.sqProjectVersion": "The SonarQube project version, i.e. sonar.projectVersion. If not set, the plugin will select its own default. See: http://docs.sonarqube.org/display/SCAN/Analyzing+with+SonarQube+Scanner+for+Gradle",
=======
  "loc.input.help.sqProjectName": "The SonarQube project name, i.e. sonar.projectName.",
  "loc.input.label.sqProjectKey": "SonarQube Project Key",
  "loc.input.help.sqProjectKey": "The SonarQube project unique key, i.e. sonar.projectKey.",
  "loc.input.label.sqProjectVersion": "SonarQube Project Version",
  "loc.input.help.sqProjectVersion": "The SonarQube project version, i.e. sonar.projectVersion.",
>>>>>>> 079d10f9
  "loc.input.label.sqDbDetailsRequired": "The SonarQube server version is lower than 5.2",
  "loc.input.help.sqDbDetailsRequired": "If using a SonarQube server 5.1 or lower, you must specify the database connection details.",
  "loc.input.label.sqDbUrl": "Db Connection String",
  "loc.input.help.sqDbUrl": "SonarQube server 5.1 and lower only. Enter the database connection setting (i.e. sonar.jdbc.url). For example: jdbc:jtds:sqlserver://localhost/sonar;SelectMethod=Cursor",
  "loc.input.label.sqDbUsername": "Db Username",
  "loc.input.help.sqDbUsername": "SonarQube server 5.1 and lower only. Enter the username for the database user (i.e. sonar.jdbc.username).",
  "loc.input.label.sqDbPassword": "Db User Password",
  "loc.input.help.sqDbPassword": "SonarQube server 5.1 and lower only. Enter the password for the database user i.e. sonar.jdbc.password",
  "loc.messages.sqAnalysis_isEnabled": "SonarQube analysis is enabled.",
  "loc.messages.sqAnalysis_isNotEnabled": "SonarQube analysis is not enabled."
}<|MERGE_RESOLUTION|>--- conflicted
+++ resolved
@@ -38,19 +38,11 @@
   "loc.input.label.sqConnectedServiceName": "SonarQube Endpoint",
   "loc.input.help.sqConnectedServiceName": "The endpoint that specifies the SonarQube server to use",
   "loc.input.label.sqProjectName": "SonarQube Project Name",
-<<<<<<< HEAD
-  "loc.input.help.sqProjectName": "The SonarQube project name, i.e. sonar.projectName. If not set, the plugin will select its own default. See: http://docs.sonarqube.org/display/SCAN/Analyzing+with+SonarQube+Scanner+for+Gradle",
-  "loc.input.label.sqProjectKey": "SonarQube Project Key",
-  "loc.input.help.sqProjectKey": "The SonarQube project unique key, i.e. sonar.projectKey. If not set, the plugin will select its own default. See: http://docs.sonarqube.org/display/SCAN/Analyzing+with+SonarQube+Scanner+for+Gradle",
-  "loc.input.label.sqProjectVersion": "SonarQube Project Version",
-  "loc.input.help.sqProjectVersion": "The SonarQube project version, i.e. sonar.projectVersion. If not set, the plugin will select its own default. See: http://docs.sonarqube.org/display/SCAN/Analyzing+with+SonarQube+Scanner+for+Gradle",
-=======
   "loc.input.help.sqProjectName": "The SonarQube project name, i.e. sonar.projectName.",
   "loc.input.label.sqProjectKey": "SonarQube Project Key",
   "loc.input.help.sqProjectKey": "The SonarQube project unique key, i.e. sonar.projectKey.",
   "loc.input.label.sqProjectVersion": "SonarQube Project Version",
   "loc.input.help.sqProjectVersion": "The SonarQube project version, i.e. sonar.projectVersion.",
->>>>>>> 079d10f9
   "loc.input.label.sqDbDetailsRequired": "The SonarQube server version is lower than 5.2",
   "loc.input.help.sqDbDetailsRequired": "If using a SonarQube server 5.1 or lower, you must specify the database connection details.",
   "loc.input.label.sqDbUrl": "Db Connection String",
