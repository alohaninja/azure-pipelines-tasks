{
    "id": "8D8EEBD8-2B94-4C97-85AF-839254CC6DA4",
    "name": "Gradle",
    "friendlyName": "Gradle",
    "description": "Build using a Gradle wrapper script",
    "helpMarkDown": "[More Information](http://go.microsoft.com/fwlink/?LinkID=613720)",
    "category": "Build",
    "visibility": [
        "Build"
    ],
    "author": "Microsoft Corporation",
    "version": {
        "Major": 1,
        "Minor": 0,
<<<<<<< HEAD
        "Patch": 29
=======
        "Patch": 32
>>>>>>> dcdf05a5
    },
    "demands": [
        "java"
    ],
    "minimumAgentVersion": "1.91.0",
    "groups": [
        {
            "name": "junitTestResults",
            "displayName": "JUnit Test Results",
            "isExpanded": true
        },
        {
            "name": "codeCoverage",
            "displayName": "Code Coverage",
            "isExpanded": true
        },
        {
            "name": "advanced",
            "displayName": "Advanced",
            "isExpanded": false
        }
    ],
    "inputs": [
        {
            "name": "wrapperScript",
            "type": "filePath",
            "label": "Gradle Wrapper",
            "defaultValue": "gradlew",
            "required": true,
            "helpMarkDown": "Relative path from the repository root to the Gradle Wrapper script."
        },
        {
            "name": "options",
            "type": "string",
            "label": "Options",
            "defaultValue": "",
            "required": false
        },
        {
            "name": "tasks",
            "type": "string",
            "label": "Tasks",
            "defaultValue": "build",
            "required": true
        },
        {
            "name": "cwd",
            "type": "filePath",
            "label": "Working Directory",
            "defaultValue": "",
            "required": false,
            "helpMarkDown": "Working directory in which to run the Gradle build. If not specified, the repository root directory is used.",
            "groupName": "advanced"
        },
        {
            "name": "publishJUnitResults",
            "type": "boolean",
            "label": "Publish to TFS/Team Services",
            "required": true,
            "defaultValue": "true",
            "groupName": "junitTestResults",
            "helpMarkDown": "Select this option to publish JUnit test results produced by the Gradle build to TFS/Team Services. Each test results file matching `Test Results Files` will be published as a test run in TFS/Team Services."
        },
        {
            "name": "testResultsFiles",
            "type": "filePath",
            "label": "Test Results Files",
            "defaultValue": "**/build/test-results/TEST-*.xml",
            "required": true,
            "groupName": "junitTestResults",
            "helpMarkDown": "Test results files path. Wildcards can be used. For example, `**/TEST-*.xml` for all XML files whose name starts with TEST-.",
            "visibleRule": "publishJUnitResults = true"
        },
        {
            "name": "testRunTitle",
            "type": "string",
            "label": "Test Run Title",
            "defaultValue": "",
            "required": false,
            "groupName": "junitTestResults",
            "helpMarkDown": "Provide a name for the test run.",
            "visibleRule": "publishJUnitResults = true"
        },
        {
            "name": "codeCoverageTool",
            "type": "pickList",
            "label": "Code Coverage Tool",
            "required": false,
            "groupName": "codeCoverage",
            "defaultValue": "None",
            "helpMarkDown": "Select the code coverage tool.",
            "options": {
                "None": "None",
                "Cobertura": "Cobertura",
                "JaCoCo": "JaCoCo"
            }
        },
        {
            "name": "classFilesDirectories",
            "type": "string",
            "label": "Class Files Directories",
            "defaultValue": "build/classes/main/",
            "required": true,
            "groupName": "codeCoverage",
            "helpMarkDown": "Comma-separated list of directories containing class files and archive files (JAR, WAR, etc.). Code coverage is reported for class files in these directories. Normally, classes under `build/classes/main` are searched, which is the default class directory for Gradle builds",
            "visibleRule": "codeCoverageTool = false"
        },
        {
            "name": "classFilter",
            "type": "string",
            "label": "Class Inclusion/Exclusion Filters",
            "defaultValue": "",
            "required": false,
            "groupName": "codeCoverage",
            "helpMarkDown": "Comma-separated list of filters to include or exclude classes from collecting code coverage. For example: +:com.*,+:org.*,-:my.app*.*.",
            "visibleRule": "codeCoverageTool != None"
        },
        {
            "name": "javaHomeSelection",
            "type": "radio",
            "label": "Set JAVA_HOME by",
            "required": true,
            "groupName": "advanced",
            "defaultValue": "JDKVersion",
            "helpMarkDown": "Sets JAVA_HOME either by selecting a JDK version that will be discovered during builds or by manually entering a JDK path.",
            "options": {
                "JDKVersion": "JDK Version",
                "Path": "Path"
            }
        },
        {
            "name": "jdkVersion",
            "type": "pickList",
            "label": "JDK Version",
            "required": false,
            "groupName": "advanced",
            "defaultValue": "default",
            "helpMarkDown": "Will attempt to discover the path to the selected JDK version and set JAVA_HOME accordingly.",
            "visibleRule": "javaHomeSelection = JDKVersion",
            "options": {
                "default": "default",
                "1.8": "JDK 8",
                "1.7": "JDK 7",
                "1.6": "JDK 6"
            }
        },
        {
            "name": "jdkUserInputPath",
            "type": "string",
            "label": "JDK Path",
            "required": true,
            "groupName": "advanced",
            "defaultValue": "",
            "helpMarkDown": "Sets JAVA_HOME to the given path.",
            "visibleRule": "javaHomeSelection = Path"
        },
        {
            "name": "jdkArchitecture",
            "type": "pickList",
            "label": "JDK Architecture",
            "defaultValue": "x86",
            "required": false,
            "helpMarkDown": "Optionally supply the architecture (x86, x64) of the JDK.",
            "groupName": "advanced",
            "options": {
                "x86": "x86",
                "x64": "x64"
            }
        }
    ],
    "instanceNameFormat": "gradlew $(tasks)",
    "execution": {
        "PowerShell": {
            "target": "$(currentDirectory)\\gradle.ps1",
            "argumentFormat": "",
            "workingDirectory": "$(currentDirectory)",
            "platforms": [
                "windows"
            ]
        },
        "Node": {
            "target": "gradletask.js",
            "argumentFormat": ""
        }
    }
}<|MERGE_RESOLUTION|>--- conflicted
+++ resolved
@@ -12,11 +12,7 @@
     "version": {
         "Major": 1,
         "Minor": 0,
-<<<<<<< HEAD
-        "Patch": 29
-=======
-        "Patch": 32
->>>>>>> dcdf05a5
+        "Patch": 33
     },
     "demands": [
         "java"
