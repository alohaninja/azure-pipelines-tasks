--- conflicted
+++ resolved
@@ -18,11 +18,7 @@
   "version": {
     "Major": 3,
     "Minor": 148,
-<<<<<<< HEAD
-    "Patch": 0
-=======
-    "Patch": 1
->>>>>>> 1744ce88
+    "Patch": 2
   },
   "releaseNotes": "ms-resource:loc.releaseNotes",
   "minimumAgentVersion": "2.115.0",
