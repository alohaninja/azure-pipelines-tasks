{
  "id": "c6650aa0-185b-11e6-a47d-df93e7a34c64",
  "name": "ServiceFabricDeploy",
  "friendlyName": "ms-resource:loc.friendlyName",
  "description": "ms-resource:loc.description",
  "author": "Microsoft Corporation",
  "helpMarkDown": "ms-resource:loc.helpMarkDown",
  "category": "Deploy",
  "visibility": [
    "Build",
    "Release"
  ],
  "runsOn": [
    "Agent",
    "DeploymentGroup"
  ],
  "version": {
    "Major": 1,
    "Minor": 7,
<<<<<<< HEAD
    "Patch": 14
=======
    "Patch": 13
>>>>>>> 9cf62105
  },
  "demands": [
    "Cmd"
  ],
  "minimumAgentVersion": "1.95.0",
  "groups": [
    {
      "name": "advanced",
      "displayName": "ms-resource:loc.group.displayName.advanced",
      "isExpanded": false
    },
    {
      "name": "upgrade",
      "displayName": "ms-resource:loc.group.displayName.upgrade",
      "isExpanded": false
    },
    {
      "name": "docker",
      "displayName": "ms-resource:loc.group.displayName.docker",
      "isExpanded": false
    }
  ],
  "instanceNameFormat": "ms-resource:loc.instanceNameFormat",
  "inputs": [
    {
      "name": "applicationPackagePath",
      "type": "filePath",
      "label": "ms-resource:loc.input.label.applicationPackagePath",
      "defaultValue": "",
      "required": true,
      "helpMarkDown": "ms-resource:loc.input.help.applicationPackagePath"
    },
    {
      "name": "serviceConnectionName",
      "type": "connectedService:servicefabric",
      "label": "ms-resource:loc.input.label.serviceConnectionName",
      "defaultValue": "",
      "required": true,
      "helpMarkDown": "ms-resource:loc.input.help.serviceConnectionName"
    },
    {
      "name": "publishProfilePath",
      "type": "filePath",
      "label": "ms-resource:loc.input.label.publishProfilePath",
      "defaultValue": "",
      "required": false,
      "helpMarkDown": "ms-resource:loc.input.help.publishProfilePath"
    },
    {
      "name": "applicationParameterPath",
      "type": "filePath",
      "label": "ms-resource:loc.input.label.applicationParameterPath",
      "defaultValue": "",
      "required": false,
      "helpMarkDown": "ms-resource:loc.input.help.applicationParameterPath"
    },
    {
      "name": "overrideApplicationParameter",
      "type": "boolean",
      "label": "ms-resource:loc.input.label.overrideApplicationParameter",
      "defaultValue": "false",
      "required": false,
      "helpMarkDown": "ms-resource:loc.input.help.overrideApplicationParameter"
    },
    {
      "name": "compressPackage",
      "type": "boolean",
      "label": "ms-resource:loc.input.label.compressPackage",
      "defaultValue": "false",
      "required": false,
      "groupname": "advanced",
      "helpMarkDown": "ms-resource:loc.input.help.compressPackage"
    },
    {
      "name": "copyPackageTimeoutSec",
      "type": "string",
      "label": "ms-resource:loc.input.label.copyPackageTimeoutSec",
      "defaultValue": "",
      "required": false,
      "groupname": "advanced",
      "helpMarkDown": "ms-resource:loc.input.help.copyPackageTimeoutSec"
    },
    {
      "name": "registerPackageTimeoutSec",
      "type": "string",
      "label": "ms-resource:loc.input.label.registerPackageTimeoutSec",
      "defaultValue": "",
      "required": false,
      "groupname": "advanced",
      "helpMarkDown": "ms-resource:loc.input.help.registerPackageTimeoutSec"
    },
    {
      "name": "overwriteBehavior",
      "type": "pickList",
      "label": "ms-resource:loc.input.label.overwriteBehavior",
      "defaultValue": "SameAppTypeAndVersion",
      "required": true,
      "options": {
        "Always": "Always",
        "Never": "Never",
        "SameAppTypeAndVersion": "SameAppTypeAndVersion"
      },
      "groupname": "advanced",
      "helpMarkDown": "ms-resource:loc.input.help.overwriteBehavior"
    },
    {
      "name": "skipUpgradeSameTypeAndVersion",
      "type": "boolean",
      "label": "ms-resource:loc.input.label.skipUpgradeSameTypeAndVersion",
      "defaultValue": "false",
      "required": false,
      "groupname": "advanced",
      "helpMarkDown": "ms-resource:loc.input.help.skipUpgradeSameTypeAndVersion"
    },
    {
      "name": "skipPackageValidation",
      "type": "boolean",
      "label": "ms-resource:loc.input.label.skipPackageValidation",
      "defaultValue": "false",
      "required": false,
      "groupname": "advanced",
      "helpMarkDown": "ms-resource:loc.input.help.skipPackageValidation"
    },
    {
      "name": "useDiffPackage",
      "type": "boolean",
      "label": "ms-resource:loc.input.label.useDiffPackage",
      "defaultValue": "false",
      "required": false,
      "groupname": "upgrade",
      "helpMarkDown": "ms-resource:loc.input.help.useDiffPackage"
    },
    {
      "name": "overridePublishProfileSettings",
      "type": "boolean",
      "label": "ms-resource:loc.input.label.overridePublishProfileSettings",
      "defaultValue": "false",
      "required": false,
      "groupname": "upgrade",
      "helpMarkDown": "ms-resource:loc.input.help.overridePublishProfileSettings"
    },
    {
      "name": "isUpgrade",
      "type": "boolean",
      "label": "ms-resource:loc.input.label.isUpgrade",
      "defaultValue": "true",
      "required": false,
      "groupname": "upgrade",
      "visibleRule": "overridePublishProfileSettings = true"
    },
    {
      "name": "unregisterUnusedVersions",
      "type": "boolean",
      "label": "ms-resource:loc.input.label.unregisterUnusedVersions",
      "defaultValue": "true",
      "required": false,
      "groupname": "upgrade",
      "helpMarkDown": "ms-resource:loc.input.help.unregisterUnusedVersions"
    },
    {
      "name": "upgradeMode",
      "type": "pickList",
      "label": "ms-resource:loc.input.label.upgradeMode",
      "defaultValue": "Monitored",
      "required": true,
      "options": {
        "Monitored": "Monitored",
        "UnmonitoredAuto": "UnmonitoredAuto",
        "UnmonitoredManual": "UnmonitoredManual"
      },
      "groupname": "upgrade",
      "visibleRule": "overridePublishProfileSettings = true && isUpgrade = true"
    },
    {
      "name": "FailureAction",
      "type": "pickList",
      "label": "ms-resource:loc.input.label.FailureAction",
      "defaultValue": "Rollback",
      "required": true,
      "options": {
        "Rollback": "Rollback",
        "Manual": "Manual"
      },
      "groupname": "upgrade",
      "visibleRule": "overridePublishProfileSettings = true && isUpgrade = true && upgradeMode = Monitored"
    },
    {
      "name": "UpgradeReplicaSetCheckTimeoutSec",
      "type": "string",
      "label": "ms-resource:loc.input.label.UpgradeReplicaSetCheckTimeoutSec",
      "defaultValue": "",
      "required": false,
      "groupname": "upgrade",
      "visibleRule": "overridePublishProfileSettings = true && isUpgrade = true"
    },
    {
      "name": "ReplicaQuorumTimeoutSec",
      "type": "string",
      "label": "ms-resource:loc.input.label.ReplicaQuorumTimeoutSec",
      "defaultValue": "",
      "required": false,
      "groupname": "upgrade",
      "visibleRule": "overridePublishProfileSettings = true && isUpgrade = true"
    },
    {
      "name": "TimeoutSec",
      "type": "string",
      "label": "ms-resource:loc.input.label.TimeoutSec",
      "defaultValue": "",
      "required": false,
      "groupname": "upgrade",
      "visibleRule": "overridePublishProfileSettings = true && isUpgrade = true"
    },
    {
      "name": "ForceRestart",
      "type": "boolean",
      "label": "ms-resource:loc.input.label.ForceRestart",
      "defaultValue": "false",
      "required": false,
      "groupname": "upgrade",
      "visibleRule": "overridePublishProfileSettings = true && isUpgrade = true"
    },
    {
      "name": "HealthCheckRetryTimeoutSec",
      "type": "string",
      "label": "ms-resource:loc.input.label.HealthCheckRetryTimeoutSec",
      "defaultValue": "",
      "required": false,
      "groupname": "upgrade",
      "visibleRule": "overridePublishProfileSettings = true && isUpgrade = true && upgradeMode = Monitored"
    },
    {
      "name": "HealthCheckWaitDurationSec",
      "type": "string",
      "label": "ms-resource:loc.input.label.HealthCheckWaitDurationSec",
      "defaultValue": "",
      "required": false,
      "groupname": "upgrade",
      "visibleRule": "overridePublishProfileSettings = true && isUpgrade = true && upgradeMode = Monitored"
    },
    {
      "name": "HealthCheckStableDurationSec",
      "type": "string",
      "label": "ms-resource:loc.input.label.HealthCheckStableDurationSec",
      "defaultValue": "",
      "required": false,
      "groupname": "upgrade",
      "visibleRule": "overridePublishProfileSettings = true && isUpgrade = true && upgradeMode = Monitored"
    },
    {
      "name": "UpgradeDomainTimeoutSec",
      "type": "string",
      "label": "ms-resource:loc.input.label.UpgradeDomainTimeoutSec",
      "defaultValue": "",
      "required": false,
      "groupname": "upgrade",
      "visibleRule": "overridePublishProfileSettings = true && isUpgrade = true && upgradeMode = Monitored"
    },
    {
      "name": "ConsiderWarningAsError",
      "type": "boolean",
      "label": "ms-resource:loc.input.label.ConsiderWarningAsError",
      "defaultValue": "false",
      "required": false,
      "groupname": "upgrade",
      "visibleRule": "overridePublishProfileSettings = true && isUpgrade = true && upgradeMode = Monitored"
    },
    {
      "name": "DefaultServiceTypeHealthPolicy",
      "type": "string",
      "label": "ms-resource:loc.input.label.DefaultServiceTypeHealthPolicy",
      "defaultValue": "",
      "required": false,
      "groupname": "upgrade",
      "visibleRule": "overridePublishProfileSettings = true && isUpgrade = true && upgradeMode = Monitored"
    },
    {
      "name": "MaxPercentUnhealthyDeployedApplications",
      "type": "string",
      "label": "ms-resource:loc.input.label.MaxPercentUnhealthyDeployedApplications",
      "defaultValue": "",
      "required": false,
      "groupname": "upgrade",
      "visibleRule": "overridePublishProfileSettings = true && isUpgrade = true && upgradeMode = Monitored"
    },
    {
      "name": "UpgradeTimeoutSec",
      "type": "string",
      "label": "ms-resource:loc.input.label.UpgradeTimeoutSec",
      "defaultValue": "",
      "required": false,
      "groupname": "upgrade",
      "visibleRule": "overridePublishProfileSettings = true && isUpgrade = true && upgradeMode = Monitored"
    },
    {
      "name": "ServiceTypeHealthPolicyMap",
      "type": "string",
      "label": "ms-resource:loc.input.label.ServiceTypeHealthPolicyMap",
      "defaultValue": "",
      "required": false,
      "groupname": "upgrade",
      "visibleRule": "overridePublishProfileSettings = true && isUpgrade = true && upgradeMode = Monitored"
    },
    {
      "name": "configureDockerSettings",
      "type": "boolean",
      "label": "ms-resource:loc.input.label.configureDockerSettings",
      "defaultValue": "false",
      "helpMarkDown": "ms-resource:loc.input.help.configureDockerSettings",
      "groupname": "docker"
    },
    {
      "name": "registryCredentials",
      "type": "pickList",
      "label": "ms-resource:loc.input.label.registryCredentials",
      "defaultValue": "AzureResourceManagerEndpoint",
      "required": true,
      "options": {
        "AzureResourceManagerEndpoint": "Azure Resource Manager Endpoint",
        "ContainerRegistryEndpoint": "Container Registry Endpoint",
        "UsernamePassword": "Username and Password"
      },
      "visibleRule": "configureDockerSettings = true",
      "groupName": "docker",
      "helpMarkDown": "ms-resource:loc.input.help.registryCredentials"
    },
    {
      "name": "dockerRegistryEndpoint",
      "aliases": [
        "dockerRegistryConnection"
      ],
      "type": "connectedService:dockerregistry",
      "label": "ms-resource:loc.input.label.dockerRegistryEndpoint",
      "helpMarkDown": "ms-resource:loc.input.help.dockerRegistryEndpoint",
      "visibleRule": "configureDockerSettings = true && registryCredentials = ContainerRegistryEndpoint",
      "required": true,
      "groupname": "docker"
    },
    {
      "name": "azureSubscriptionEndpoint",
      "aliases": [
        "azureSubscription"
      ],
      "type": "connectedService:AzureRM",
      "label": "ms-resource:loc.input.label.azureSubscriptionEndpoint",
      "helpMarkDown": "ms-resource:loc.input.help.azureSubscriptionEndpoint",
      "visibleRule": "configureDockerSettings = true && registryCredentials = AzureResourceManagerEndpoint",
      "required": true,
      "groupname": "docker"
    },
    {
      "name": "registryUserName",
      "type": "string",
      "label": "ms-resource:loc.input.label.registryUserName",
      "defaultValue": "",
      "required": false,
      "helpMarkDown": "ms-resource:loc.input.help.registryUserName",
      "groupName": "docker",
      "visibleRule": "configureDockerSettings = true && registryCredentials = UsernamePassword"
    },
    {
      "name": "registryPassword",
      "type": "string",
      "label": "ms-resource:loc.input.label.registryPassword",
      "defaultValue": "",
      "required": false,
      "helpMarkDown": "ms-resource:loc.input.help.registryPassword",
      "groupName": "docker",
      "visibleRule": "configureDockerSettings = true && registryCredentials = UsernamePassword"
    },
    {
      "name": "passwordEncrypted",
      "type": "boolean",
      "label": "ms-resource:loc.input.label.passwordEncrypted",
      "defaultValue": true,
      "required": false,
      "helpMarkDown": "ms-resource:loc.input.help.passwordEncrypted",
      "groupName": "docker",
      "visibleRule": "configureDockerSettings = true && registryCredentials = UsernamePassword"
    }
  ],
  "execution": {
    "PowerShell3": {
      "target": "deploy.ps1"
    }
  },
  "messages": {
    "DIFFPKG_ApplicationDoesNotExist": "ms-resource:loc.messages.DIFFPKG_ApplicationDoesNotExist",
    "DIFFPKG_ApplicationIsNotChanged": "ms-resource:loc.messages.DIFFPKG_ApplicationIsNotChanged",
    "DIFFPKG_CopyingToDiffPackge": "ms-resource:loc.messages.DIFFPKG_CopyingToDiffPackge",
    "DIFFPKG_CreatingDiffPackage": "ms-resource:loc.messages.DIFFPKG_CreatingDiffPackage",
    "DIFFPKG_CreatingDiffPackageForService": "ms-resource:loc.messages.DIFFPKG_CreatingDiffPackageForService",
    "DIFFPKG_NoServicesRunning": "ms-resource:loc.messages.DIFFPKG_NoServicesRunning",
    "DIFFPKG_PackageDoesNotExist": "ms-resource:loc.messages.DIFFPKG_PackageDoesNotExist",
    "DIFFPKG_ServiceDoesNotExist": "ms-resource:loc.messages.DIFFPKG_ServiceDoesNotExist",
    "DIFFPKG_ServiceIsNotChanged": "ms-resource:loc.messages.DIFFPKG_ServiceIsNotChanged",
    "DIFFPKG_TestAppPkgFailed": "ms-resource:loc.messages.DIFFPKG_TestAppPkgFailed",
    "ItemSearchMoreThanOneFound": "ms-resource:loc.messages.ItemSearchMoreThanOneFound",
    "ItemSearchNoFilesFound": "ms-resource:loc.messages.ItemSearchNoFilesFound",
    "SearchingForPath": "ms-resource:loc.messages.SearchingForPath",
    "FoundPath": "ms-resource:loc.messages.FoundPath",
    "PathDoesNotExist": "ms-resource:loc.messages.PathDoesNotExist",
    "EmptyApplicationName": "ms-resource:loc.messages.EmptyApplicationName",
    "ServiceEndpointUpgradeWarning": "ms-resource:loc.messages.ServiceEndpointUpgradeWarning",
    "OverrideApplicationParameterFile": "ms-resource:loc.messages.OverrideApplicationParameterFile",
    "OverrideUpgradeSettings": "ms-resource:loc.messages.OverrideUpgradeSettings",
    "PublishProfileRequiredServerThumbprint": "ms-resource:loc.messages.PublishProfileRequiredServerThumbprint",
    "PublishProfileRequiredAppParams": "ms-resource:loc.messages.PublishProfileRequiredAppParams",
    "PublishProfileRequiredUpgrade": "ms-resource:loc.messages.PublishProfileRequiredUpgrade",
    "UnsupportedDockerRegistryAuthScheme": "ms-resource:loc.messages.UnsupportedDockerRegistryAuthScheme",
    "SFSDK_InvalidSFPackage": "ms-resource:loc.messages.SFSDK_InvalidSFPackage",
    "SFSDK_PackageValidationFailed": "ms-resource:loc.messages.SFSDK_PackageValidationFailed",
    "SFSDK_UnableToVerifyClusterConnection": "ms-resource:loc.messages.SFSDK_UnableToVerifyClusterConnection",
    "SFSDK_UnableToReadAppTypeAndVersion": "ms-resource:loc.messages.SFSDK_UnableToReadAppTypeAndVersion",
    "SFSDK_AppAlreadyExistsError": "ms-resource:loc.messages.SFSDK_AppAlreadyExistsError",
    "SFSDK_AppAlreadyExistsInfo": "ms-resource:loc.messages.SFSDK_AppAlreadyExistsInfo",
    "SFSDK_UnregisteringExistingAppType": "ms-resource:loc.messages.SFSDK_UnregisteringExistingAppType",
    "SFSDK_SkipUnregisteringExistingAppType": "ms-resource:loc.messages.SFSDK_SkipUnregisteringExistingAppType",
    "SFSDK_UnableToUnregisterAppType": "ms-resource:loc.messages.SFSDK_UnableToUnregisterAppType",
    "SFSDK_CopyingAppToImageStore": "ms-resource:loc.messages.SFSDK_CopyingAppToImageStore",
    "SFSDK_CopyingAppToImageStoreFailed": "ms-resource:loc.messages.SFSDK_CopyingAppToImageStoreFailed",
    "SFSDK_RegisterAppType": "ms-resource:loc.messages.SFSDK_RegisterAppType",
    "SFSDK_RegisterAppTypeFailed": "ms-resource:loc.messages.SFSDK_RegisterAppTypeFailed",
    "SFSDK_RemoveAppPackage": "ms-resource:loc.messages.SFSDK_RemoveAppPackage",
    "SFSDK_CreateApplication": "ms-resource:loc.messages.SFSDK_CreateApplication",
    "SFSDK_CreateApplicationFailed": "ms-resource:loc.messages.SFSDK_CreateApplicationFailed",
    "SFSDK_CreateApplicationSuccess": "ms-resource:loc.messages.SFSDK_CreateApplicationSuccess",
    "SFSDK_AppDoesNotExist": "ms-resource:loc.messages.SFSDK_AppDoesNotExist",
    "SFSDK_AppTypeMismatch": "ms-resource:loc.messages.SFSDK_AppTypeMismatch",
    "SFSDK_UpgradeInProgressError": "ms-resource:loc.messages.SFSDK_UpgradeInProgressError",
    "SFSDK_StartAppUpgrade": "ms-resource:loc.messages.SFSDK_StartAppUpgrade",
    "SFSDK_StartUpgradeFailed": "ms-resource:loc.messages.SFSDK_StartUpgradeFailed",
    "SFSDK_UnregisterAppTypeOnUpgradeFailure": "ms-resource:loc.messages.SFSDK_UnregisterAppTypeOnUpgradeFailure",
    "SFSDK_WaitingForUpgrade": "ms-resource:loc.messages.SFSDK_WaitingForUpgrade",
    "SFSDK_UnregisterUnusedVersions": "ms-resource:loc.messages.SFSDK_UnregisterUnusedVersions",
    "SFSDK_UpgradeSuccess": "ms-resource:loc.messages.SFSDK_UpgradeSuccess",
    "SFSDK_UpgradeRolledBack": "ms-resource:loc.messages.SFSDK_UpgradeRolledBack",
    "SFSDK_UnzipPackage": "ms-resource:loc.messages.SFSDK_UnzipPackage",
    "SFSDK_UnexpectedError": "ms-resource:loc.messages.SFSDK_UnexpectedError",
    "SFSDK_CopyPackageTimeoutSecWarning": "ms-resource:loc.messages.SFSDK_CopyPackageTimeoutSecWarning",
    "SFSDK_CompressPackageWarning": "ms-resource:loc.messages.SFSDK_CompressPackageWarning",
    "SFSDK_SkipUpgradeWarning": "ms-resource:loc.messages.SFSDK_SkipUpgradeWarning",
    "SFSDK_UnregisterAppTypeFailed": "ms-resource:loc.messages.SFSDK_UnregisterAppTypeFailed",
    "SFSDK_PerformingForceRemoveOnTimeout": "ms-resource:loc.messages.SFSDK_PerformingForceRemoveOnTimeout"
  }
}<|MERGE_RESOLUTION|>--- conflicted
+++ resolved
@@ -17,11 +17,7 @@
   "version": {
     "Major": 1,
     "Minor": 7,
-<<<<<<< HEAD
     "Patch": 14
-=======
-    "Patch": 13
->>>>>>> 9cf62105
   },
   "demands": [
     "Cmd"
