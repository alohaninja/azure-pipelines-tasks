--- conflicted
+++ resolved
@@ -363,20 +363,7 @@
             return
         }
 
-<<<<<<< HEAD
-        Write-Host (Get-VstsLocString -Key SFSDK_WaitingForUpgrade)
-        $upgradeStatusFetcher = { Get-ServiceFabricApplicationUpgradeAction -ApplicationName $ApplicationName }
-        $upgradeRetryEvaluator = { param($upgradeStatus) return ($upgradeStatus.UpgradeState -ne "RollingBackCompleted" -and $upgradeStatus.UpgradeState -ne "RollingForwardCompleted") }
-        $upgradeStatus = Invoke-ActionWithRetries -Action $upgradeStatusFetcher `
-            -ResultRetryEvaluator $upgradeRetryEvaluator `
-            -MaxTries 2147483647 `
-            -RetryIntervalInSeconds 3 `
-            -RetryableExceptions @("System.Fabric.FabricTransientException") `
-            -RetryMessage (Get-VstsLocString -Key SFSDK_WaitingForUpgrade) `
-            -ConnectedServiceEndpoint $ConnectedServiceEndpoint
-=======
         $upgradeStatus = Wait-ServiceFabricApplicationUpgradeAction -ApplicationName $ApplicationName
->>>>>>> 49175daf
 
         if ($UnregisterUnusedVersions)
         {
