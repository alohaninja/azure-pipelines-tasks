--- conflicted
+++ resolved
@@ -254,9 +254,9 @@
             Write-Host (Get-VstsLocString -Key SFSDK_CopyingAppToImageStore)
 
             $copyParameters = @{
-            'ApplicationPackagePath'             = $AppPkgPathToUse
-            'ImageStoreConnectionString'         = $imageStoreConnectionString
-            'ApplicationPackagePathInImageStore' = $applicationPackagePathInImageStore
+                'ApplicationPackagePath'             = $AppPkgPathToUse
+                'ImageStoreConnectionString'         = $imageStoreConnectionString
+                'ApplicationPackagePathInImageStore' = $applicationPackagePathInImageStore
             }
 
             $InstalledSdkVersion = [version](Get-ItemProperty -Path "HKLM:\SOFTWARE\Microsoft\Service Fabric SDK" -Name FabricSDKVersion).FabricSDKVersion
@@ -288,7 +288,7 @@
             Copy-ServiceFabricApplicationPackageAction -CopyParameters $copyParameters
 
             $registerParameters = @{
-            'ApplicationPathInImageStore' = $applicationPackagePathInImageStore
+                'ApplicationPathInImageStore' = $applicationPackagePathInImageStore
             }
 
             if ($RegisterPackageTimeoutSec)
@@ -359,13 +359,9 @@
             return
         }
 
-<<<<<<< HEAD
         $unhealthyEvaluationMessageFunction = {
             param(
                 [object]$UnhealthyEvaluations,
-=======
-        $upgradeStatus = Wait-ServiceFabricApplicationUpgradeAction -ApplicationName $ApplicationName
->>>>>>> d74b29f7
 
                 [string]$Indentation
             )
