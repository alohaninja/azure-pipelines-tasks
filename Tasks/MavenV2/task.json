--- conflicted
+++ resolved
@@ -16,13 +16,8 @@
     "author": "Microsoft Corporation",
     "version": {
         "Major": 2,
-<<<<<<< HEAD
-        "Minor": 144,
-        "Patch": 0
-=======
         "Minor": 143,
-        "Patch": 2
->>>>>>> ccccaecc
+        "Patch": 3
     },
     "releaseNotes": "Configuration of the SonarQube analysis was moved to the [SonarQube](https://marketplace.visualstudio.com/items?itemName=SonarSource.sonarqube) or [SonarCloud](https://marketplace.visualstudio.com/items?itemName=SonarSource.sonarcloud) extensions, in task `Prepare Analysis Configuration`",
     "demands": [
