{
  "id": "CBC316A2-586F-4DEF-BE79-488A1F503564",
  "name": "Kubernetes",
  "friendlyName": "ms-resource:loc.friendlyName",
  "description": "ms-resource:loc.description",
  "helpMarkDown": "ms-resource:loc.helpMarkDown",
  "category": "Deploy",
  "visibility": [
    "Build",
    "Release"
  ],
  "author": "Microsoft Corporation",
  "version": {
    "Major": 1,
<<<<<<< HEAD
    "Minor": 0,
    "Patch": 5
=======
    "Minor": 1,
    "Patch": 2
>>>>>>> 025b72b9
  },
  "demands": [],
  "preview": "true",
  "releaseNotes": "ms-resource:loc.releaseNotes",
  "groups": [
    {
      "name": "kubernetesCluster",
      "displayName": "ms-resource:loc.group.displayName.kubernetesCluster",
      "isExpanded": true,
      "visibleRule": "command != logout"
    },
    {
      "name": "commands",
      "displayName": "ms-resource:loc.group.displayName.commands",
      "isExpanded": true
    },
    {
      "name": "secrets",
      "displayName": "ms-resource:loc.group.displayName.secrets",
      "isExpanded": false,
      "visibleRule": "command != login && command != logout"
    },
    {
      "name": "configMaps",
      "displayName": "ms-resource:loc.group.displayName.configMaps",
      "isExpanded": false,
      "visibleRule": "command != login && command != logout"
    },
    {
      "name": "advanced",
      "displayName": "ms-resource:loc.group.displayName.advanced",
      "isExpanded": false,
      "visibleRule": "command != login && command != logout"
    },
    {
      "name": "output",
      "displayName": "ms-resource:loc.group.displayName.output",
      "isExpanded": false,
      "visibleRule": "command != login && command != logout"
    }
  ],
  "inputs": [
    {
      "name": "connectionType",
      "type": "pickList",
      "label": "ms-resource:loc.input.label.connectionType",
      "defaultValue": "Azure Resource Manager",
      "required": true,
      "options": {
        "Azure Resource Manager": "Azure Resource Manager",
        "Kubernetes Service Connection": "Kubernetes Service Connection"
      },
      "groupName": "kubernetesCluster",
      "helpMarkDown": "ms-resource:loc.input.help.connectionType"
    },
    {
      "name": "kubernetesServiceEndpoint",
      "type": "connectedService:kubernetes",
      "label": "ms-resource:loc.input.label.kubernetesServiceEndpoint",
      "visibleRule": "connectionType = Kubernetes Service Connection",
      "helpMarkDown": "ms-resource:loc.input.help.kubernetesServiceEndpoint",
      "groupName": "kubernetesCluster",
      "required": true
    },
    {
      "name": "azureSubscriptionEndpoint",
      "type": "connectedService:AzureRM",
      "label": "ms-resource:loc.input.label.azureSubscriptionEndpoint",
      "helpMarkDown": "ms-resource:loc.input.help.azureSubscriptionEndpoint",
      "visibleRule": "connectionType = Azure Resource Manager",
      "defaultValue": "",
      "groupName": "kubernetesCluster",
      "required": true
    },
    {
      "name": "azureResourceGroup",
      "label": "ms-resource:loc.input.label.azureResourceGroup",
      "type": "pickList",
      "helpMarkDown": "ms-resource:loc.input.help.azureResourceGroup",
      "visibleRule": "connectionType = Azure Resource Manager",
      "defaultValue": "",
      "required": true,
      "groupName": "kubernetesCluster",
      "properties": {
        "EditableOptions": "True"
      }
    },
    {
      "name": "kubernetesCluster",
      "label": "ms-resource:loc.input.label.kubernetesCluster",
      "type": "pickList",
      "helpMarkDown": "ms-resource:loc.input.help.kubernetesCluster",
      "visibleRule": "connectionType = Azure Resource Manager",
      "defaultValue": "",
      "required": true,
      "groupName": "kubernetesCluster",
      "properties": {
        "EditableOptions": "True"
      }
    },
    {
      "name": "namespace",
      "type": "string",
      "label": "ms-resource:loc.input.label.namespace",
      "required": false,
      "defaultValue": "",
      "groupName": "kubernetesCluster",
      "helpMarkDown": "ms-resource:loc.input.help.namespace"
    },
    {
      "name": "command",
      "type": "pickList",
      "label": "ms-resource:loc.input.label.command",
      "defaultValue": "apply",
      "required": true,
      "options": {
        "apply": "apply",
        "create": "create",
        "delete": "delete",
        "exec": "exec",
        "expose": "expose",
        "get": "get",
        "login": "login",
        "logout": "logout",
        "logs": "logs",
        "run": "run",
        "set": "set",
        "top": "top"
      },
      "helpMarkDown": "ms-resource:loc.input.help.command",
      "groupName": "commands",
      "properties": {
        "EditableOptions": "True"
      }
    },
    {
      "name": "useConfigurationFile",
      "type": "boolean",
      "label": "ms-resource:loc.input.label.useConfigurationFile",
      "defaultValue": "false",
      "helpMarkDown": "ms-resource:loc.input.help.useConfigurationFile",
      "groupName": "commands",
      "visibleRule": "command != login && command != logout"
    },
    {
      "name": "configuration",
      "type": "filePath",
      "label": "ms-resource:loc.input.label.configuration",
      "defaultValue": "",
      "required": true,
      "helpMarkDown": "ms-resource:loc.input.help.configuration",
      "visibleRule": "useConfigurationFile = true",
      "groupName": "commands"
    },
    {
      "name": "arguments",
      "type": "multiLine",
      "properties": {
        "resizable": "true",
        "rows": "2",
        "editorExtension": "ms.vss-services-azure.parameters-grid"
      },
      "label": "ms-resource:loc.input.label.arguments",
      "helpMarkDown": "ms-resource:loc.input.help.arguments",
      "groupName": "commands",
      "visibleRule": "command != login && command != logout"
    },
    {
      "name": "secretType",
      "type": "pickList",
      "label": "ms-resource:loc.input.label.secretType",
      "defaultValue": "dockerRegistry",
      "required": true,
      "options": {
        "dockerRegistry": "dockerRegistry",
        "generic": "generic"
      },
      "helpMarkDown": "ms-resource:loc.input.help.secretType",
      "groupName": "secrets"
    },
    {
      "name": "secretArguments",
      "type": "multiLine",
      "properties": {
        "resizable": "true",
        "rows": "2",
        "editorExtension": "ms.vss-services-azure.kubernetes-parameters-grid"
      },
      "label": "ms-resource:loc.input.label.secretArguments",
      "defaultValue": "",
      "helpMarkDown": "ms-resource:loc.input.help.secretArguments",
      "visibleRule": "secretType = generic",
      "groupName": "secrets"
    },
    {
      "name": "containerRegistryType",
      "type": "pickList",
      "label": "ms-resource:loc.input.label.containerRegistryType",
      "defaultValue": "Azure Container Registry",
      "required": true,
      "options": {
        "Azure Container Registry": "Azure Container Registry",
        "Container Registry": "Container Registry"
      },
      "helpMarkDown": "ms-resource:loc.input.help.containerRegistryType",
      "visibleRule": "secretType = dockerRegistry",
      "groupName": "secrets"
    },
    {
      "name": "dockerRegistryEndpoint",
      "type": "connectedService:dockerregistry",
      "label": "ms-resource:loc.input.label.dockerRegistryEndpoint",
      "helpMarkDown": "ms-resource:loc.input.help.dockerRegistryEndpoint",
      "visibleRule": "secretType = dockerRegistry && containerRegistryType = Container Registry",
      "groupName": "secrets"
    },
    {
      "name": "azureSubscriptionEndpointForSecrets",
      "type": "connectedService:AzureRM",
      "label": "ms-resource:loc.input.label.azureSubscriptionEndpointForSecrets",
      "helpMarkDown": "ms-resource:loc.input.help.azureSubscriptionEndpointForSecrets",
      "visibleRule": "secretType = dockerRegistry && containerRegistryType = Azure Container Registry",
      "defaultValue": "",
      "groupName": "secrets"
    },
    {
      "name": "azureContainerRegistry",
      "label": "ms-resource:loc.input.label.azureContainerRegistry",
      "type": "pickList",
      "helpMarkDown": "ms-resource:loc.input.help.azureContainerRegistry",
      "visibleRule": "secretType = dockerRegistry && containerRegistryType = Azure Container Registry",
      "defaultValue": "",
      "groupName": "secrets"
    },
    {
      "name": "secretName",
      "type": "string",
      "label": "ms-resource:loc.input.label.secretName",
      "required": false,
      "defaultValue": "",
      "helpMarkDown": "ms-resource:loc.input.help.secretName",
      "groupName": "secrets"
    },
    {
      "name": "forceUpdate",
      "type": "boolean",
      "label": "ms-resource:loc.input.label.forceUpdate",
      "defaultValue": "true",
      "helpMarkDown": "ms-resource:loc.input.help.forceUpdate",
      "groupName": "secrets"
    },
    {
      "name": "configMapName",
      "type": "string",
      "label": "ms-resource:loc.input.label.configMapName",
      "defaultValue": "",
      "helpMarkDown": "ms-resource:loc.input.help.configMapName",
      "groupName": "configMaps"
    },
    {
      "name": "forceUpdateConfigMap",
      "type": "boolean",
      "label": "ms-resource:loc.input.label.forceUpdateConfigMap",
      "defaultValue": "false",
      "helpMarkDown": "ms-resource:loc.input.help.forceUpdateConfigMap",
      "groupName": "configMaps"
    },
    {
      "name": "useConfigMapFile",
      "type": "boolean",
      "label": "ms-resource:loc.input.label.useConfigMapFile",
      "defaultValue": "false",
      "helpMarkDown": "ms-resource:loc.input.help.useConfigMapFile",
      "groupName": "configMaps"
    },
    {
      "name": "configMapFile",
      "type": "filePath",
      "label": "ms-resource:loc.input.label.configMapFile",
      "defaultValue": "",
      "required": true,
      "helpMarkDown": "ms-resource:loc.input.help.configMapFile",
      "visibleRule": "useConfigMapFile = true",
      "groupName": "configMaps"
    },
    {
      "name": "configMapArguments",
      "type": "multiLine",
      "properties": {
        "resizable": "true",
        "rows": "2",
        "editorExtension": "ms.vss-services-azure.kubernetes-parameters-grid"
      },
      "label": "ms-resource:loc.input.label.configMapArguments",
      "helpMarkDown": "ms-resource:loc.input.help.configMapArguments",
      "visibleRule": "useConfigMapFile = false",
      "groupName": "configMaps"
    },
    {
      "name": "versionOrLocation",
      "type": "radio",
      "label": "ms-resource:loc.input.label.versionOrLocation",
      "defaultValue": "version",
      "required": false,
      "options": {
        "version": "Version",
        "location": "Specify location"
      },
      "groupName": "advanced"
    },
    {
      "name": "versionSpec",
      "type": "string",
      "label": "ms-resource:loc.input.label.versionSpec",
      "defaultValue": "1.7.0",
      "helpMarkDown": "ms-resource:loc.input.help.versionSpec",
      "groupName": "advanced",
      "visibleRule": "versionOrLocation = version"
    },
    {
      "name": "checkLatest",
      "type": "boolean",
      "label": "ms-resource:loc.input.label.checkLatest",
      "defaultValue": "false",
      "helpMarkDown": "ms-resource:loc.input.help.checkLatest",
      "required": false,
      "groupName": "advanced",
      "visibleRule": "versionOrLocation = version"
    },
    {
      "name": "specifyLocation",
      "type": "filePath",
      "label": "ms-resource:loc.input.label.specifyLocation",
      "defaultValue": "",
      "helpMarkDown": "ms-resource:loc.input.help.specifyLocation",
      "required": true,
      "groupName": "advanced",
      "visibleRule": "versionOrLocation = location"
    },
    {
      "name": "cwd",
      "aliases": [
        "workingDirectory"
      ],
      "type": "filePath",
      "label": "ms-resource:loc.input.label.cwd",
      "defaultValue": "$(System.DefaultWorkingDirectory)",
      "helpMarkDown": "ms-resource:loc.input.help.cwd",
      "groupName": "advanced"
    },
    {
      "name": "outputFormat",
      "type": "pickList",
      "label": "ms-resource:loc.input.label.outputFormat",
      "defaultValue": "json",
      "required": false,
      "options": {
        "json": "json",
        "yaml": "yaml"
      },
      "helpMarkDown": "ms-resource:loc.input.help.outputFormat",
      "groupName": "advanced",
      "properties": {
        "EditableOptions": "True"
      }
    }
  ],
  "dataSourceBindings": [
    {
      "target": "azureContainerRegistry",
      "endpointId": "$(azureSubscriptionEndpoint2)",
      "dataSourceName": "AzureRMContainerRegistries",
      "resultTemplate": "{\"Value\":\"{{{properties.loginServer}}}\",\"DisplayValue\":\"{{{name}}}\"}"
    },
    {
      "target": "kubernetesCluster",
      "endpointId": "$(azureSubscriptionEndpoint)",
      "endpointUrl": "{{{endpoint.url}}}/subscriptions/{{{endpoint.subscriptionId}}}/resourceGroups/$(azureResourceGroup)/providers/Microsoft.ContainerService/managedClusters?api-version=2017-08-31",
      "resultSelector": "jsonpath:$.value[*]",
      "resultTemplate": "{{{name}}}"
    },
    {
      "target": "azureResourceGroup",
      "endpointId": "$(azureSubscriptionEndpoint)",
      "endpointUrl": "{{{endpoint.url}}}/subscriptions/{{{endpoint.subscriptionId}}}/providers/Microsoft.ContainerService/managedClusters?api-version=2017-08-31",
      "resultSelector": "jsonpath:$.value[*]",
      "resultTemplate": "{{{ #extractResource id resourcegroups}}}"
    }
  ],
  "instanceNameFormat": "ms-resource:loc.instanceNameFormat",
  "outputVariables": [
    {
      "name": "KubectlOutput",
      "description": "Stores the output of the kubectl command"
    }
  ],
  "execution": {
    "Node": {
      "target": "src//kubernetes.js"
    }
  },
  "messages": {
    "CantDownloadAccessProfile": "ms-resource:loc.messages.CantDownloadAccessProfile",
    "DownloadingClient": "ms-resource:loc.messages.DownloadingClient",
    "KubernetesClusterResourceGroup": "ms-resource:loc.messages.KubernetesClusterResourceGroup",
    "CreatingSecret": "ms-resource:loc.messages.CreatingSecret",
    "DeleteSecret": "ms-resource:loc.messages.DeleteSecret",
    "CreatingConfigMap": "ms-resource:loc.messages.CreatingConfigMap",
    "DeleteConfigMap": "ms-resource:loc.messages.DeleteConfigMap",
    "ConfigMapExists": "ms-resource:loc.messages.ConfigMapExists",
    "GetConfigMap": "ms-resource:loc.messages.GetConfigMap",
    "DockerRegistryConnectionNotSpecified": "ms-resource:loc.messages.DockerRegistryConnectionNotSpecified",
    "FileNotFoundException": "ms-resource:loc.messages.FileNotFoundException",
    "DownloadingKubeCtlFromUrl": "ms-resource:loc.messages.DownloadingKubeCtlFromUrl",
    "DownloadPathForStableTxt": "ms-resource:loc.messages.DownloadPathForStableTxt",
    "DownloadKubeCtlFailed": "ms-resource:loc.messages.DownloadKubeCtlFailed",
    "DownloadStableVersionFailed": "ms-resource:loc.messages.DownloadStableVersionFailed",
    "UsingLatestStableVersion": "ms-resource:loc.messages.UsingLatestStableVersion",
    "NotAValidSemverVersion": "ms-resource:loc.messages.NotAValidSemverVersion",
    "ConfigurationFileNotFound": "ms-resource:loc.messages.ConfigurationFileNotFound",
    "KubernetesServiceConnectionNotFound": "ms-resource:loc.messages.KubernetesServiceConnectionNotFound"
  }
}<|MERGE_RESOLUTION|>--- conflicted
+++ resolved
@@ -12,13 +12,8 @@
   "author": "Microsoft Corporation",
   "version": {
     "Major": 1,
-<<<<<<< HEAD
-    "Minor": 0,
-    "Patch": 5
-=======
     "Minor": 1,
-    "Patch": 2
->>>>>>> 025b72b9
+    "Patch": 3
   },
   "demands": [],
   "preview": "true",
