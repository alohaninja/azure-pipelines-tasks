--- conflicted
+++ resolved
@@ -16,13 +16,8 @@
   ],
   "version": {
     "Major": 1,
-<<<<<<< HEAD
-    "Minor": 4,
-    "Patch": 7
-=======
     "Minor": 5,
-    "Patch": 0
->>>>>>> c3827d00
+    "Patch": 1
   },
   "demands": [
     "Cmd"
