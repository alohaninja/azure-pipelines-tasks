{
  "loc.friendlyName": "Publish To Azure Service Bus",
  "loc.helpMarkDown": "[More Information](https://docs.microsoft.com/en-us/vsts/build-release/tasks/utility/publish-to-azure-service-bus)",
  "loc.description": "Sends a message to azure service bus using a service connection (no agent required).",
  "loc.instanceNameFormat": "Publish to Azure Service Bus",
  "loc.group.displayName.signingDetails": "Certificate Details",
  "loc.input.label.connectedServiceName": "Azure service bus connection",
  "loc.input.help.connectedServiceName": "Select a Azure Service Bus connection.",
  "loc.input.label.messageBody": "Message body",
  "loc.input.help.messageBody": "Enter the json messageBody.",
<<<<<<< HEAD
  "loc.input.label.signPayload": "Sign the Message",
  "loc.input.help.signPayload": "If this is set to true, message will be signed provided a private certificate.",
  "loc.input.label.certificateString": "Certificate Variable",
  "loc.input.help.certificateString": "Certificate pulled in from Key Vault store. Please create a variable group that is linked to an Azure Key Vault, which contains a variable, whose value is the certificate. You can do this by going to Library -> Variable group -> + Variable group -> Select 'Link secrets from an Azure key vault as variables' -> Select your Azure subscription -> Select the key vault name -> Ensure that the variable with the certificate is selected. You can also define regular/secret variable which will contain certificate content as string.",
  "loc.input.label.signatureKey": "Signature Property Key",
  "loc.input.help.signatureKey": "Key where you want signature to be in Message Properties. If left Empty, default is 'signature' in message properties",
=======
  "loc.input.label.messageProperties": "Message properties",
  "loc.input.help.messageProperties": "Enter the json message properties.",
>>>>>>> 3d01307a
  "loc.input.label.waitForCompletion": "Wait for task completion",
  "loc.input.help.waitForCompletion": "If this is true, this task will wait for TaskCompleted event for the specified task timeout."
}<|MERGE_RESOLUTION|>--- conflicted
+++ resolved
@@ -8,17 +8,14 @@
   "loc.input.help.connectedServiceName": "Select a Azure Service Bus connection.",
   "loc.input.label.messageBody": "Message body",
   "loc.input.help.messageBody": "Enter the json messageBody.",
-<<<<<<< HEAD
   "loc.input.label.signPayload": "Sign the Message",
   "loc.input.help.signPayload": "If this is set to true, message will be signed provided a private certificate.",
   "loc.input.label.certificateString": "Certificate Variable",
   "loc.input.help.certificateString": "Certificate pulled in from Key Vault store. Please create a variable group that is linked to an Azure Key Vault, which contains a variable, whose value is the certificate. You can do this by going to Library -> Variable group -> + Variable group -> Select 'Link secrets from an Azure key vault as variables' -> Select your Azure subscription -> Select the key vault name -> Ensure that the variable with the certificate is selected. You can also define regular/secret variable which will contain certificate content as string.",
   "loc.input.label.signatureKey": "Signature Property Key",
   "loc.input.help.signatureKey": "Key where you want signature to be in Message Properties. If left Empty, default is 'signature' in message properties",
-=======
   "loc.input.label.messageProperties": "Message properties",
   "loc.input.help.messageProperties": "Enter the json message properties.",
->>>>>>> 3d01307a
   "loc.input.label.waitForCompletion": "Wait for task completion",
   "loc.input.help.waitForCompletion": "If this is true, this task will wait for TaskCompleted event for the specified task timeout."
 }